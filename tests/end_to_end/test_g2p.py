"""
G2P testing on the test data
"""

import unittest

import ga4gh.protocol as protocol
import ga4gh.frontend as frontend
import tests.paths as paths


class TestG2P(unittest.TestCase):
    exampleUrl = 'www.example.com'
    phenotypeAssociationSetId = ""

    @classmethod
    def setUpClass(cls):
        config = {
            "DATA_SOURCE": paths.testDataRepo,
<<<<<<< HEAD
            "DEBUG": True
=======
            "DEBUG": False
>>>>>>> a2ae7f4e
        }
        frontend.reset()
        frontend.configure(
            baseConfig="DevelopmentConfig", extraConfig=config)
        cls.app = frontend.app.test_client()

    def getPhenotypeAssociationSetId(self):
        request = protocol.SearchDatasetsRequest()
        response = self.sendPostRequest("datasets/search", request)
        response = protocol.SearchDatasetsResponse().fromJsonString(
             response.data)
        datasetId = response.datasets[0].id
        request = protocol.SearchPhenotypeAssociationSetsRequest()
        request.datasetId = datasetId
        response = self.sendPostRequest("phenotypeassociationsets/search",
                                        request)
        response = protocol.SearchPhenotypeAssociationSetsResponse(
            ).fromJsonString(response.data)
        return response.phenotypeAssociationSets[0].id

    def sendPostRequest(self, path, request):
        """
        Sends the specified GA request object and returns the response.
        """
        headers = {
            'Content-type': 'application/json',
            'Origin': self.exampleUrl,
        }
        return self.app.post(
            path, headers=headers, data=request.toJsonString())

    def testPhenotypeAssociationSetSearch(self):
        request = protocol.SearchDatasetsRequest()
        response = self.sendPostRequest("datasets/search", request)
        response = protocol.SearchDatasetsResponse().fromJsonString(
             response.data)
        datasetId = response.datasets[0].id
        request = protocol.SearchPhenotypeAssociationSetsRequest()
        request.datasetId = datasetId
        response = self.sendPostRequest("phenotypeassociationsets/search",
                                        request)
        response = protocol.SearchPhenotypeAssociationSetsResponse(
            ).fromJsonString(response.data)
        # there should be an array
        self.assertIsNotNone(response.phenotypeAssociationSets)
        # there should be at least one entry
        self.assertGreater(len(response.phenotypeAssociationSets), 0)

    @unittest.skip
    def testFeaturesSearch(self):
        request = protocol.SearchFeaturesRequest()
        request.phenotypeAssociationSetId = self.getPhenotypeAssociationSetId()
        # setup the external identifiers query
        idquery = protocol.ExternalIdentifierQuery()
        extid = protocol.ExternalIdentifier()
        extid.identifier = "rs6920220"
        extid.version = "*"
        extid.database = "dbSNP"
        idquery.ids = [extid]
        # setup the term query
        termquery = protocol.TermQuery()
        termquery.term = idquery
        request.termQueries = [termquery]
        response = self.sendPostRequest('features/search', request)
        self.assertEqual(200, response.status_code)

    def testGenotypesSearchById(self):
        request = protocol.SearchGenotypesRequest()
        request.phenotypeAssociationSetId = self.getPhenotypeAssociationSetId()
        # setup phenotype query
        request.id = \
            "http://cancer.sanger.ac.uk/cosmic/mutation/overview?id=965"
        postUrl = '/genotypes/search'
        response = self.sendPostRequest(postUrl, request)
        self.assertEqual(200, response.status_code)
        response = protocol.SearchGenotypesResponse() \
                           .fromJsonString(response.data)
        self.assertEqual(request.id, response.genotypes[0].id)

<<<<<<< HEAD
    def testPhenotypesSearchById(self):
        request = protocol.SearchPhenotypeRequest()
        request.phenotypeAssociationSetId = self.getPhenotypeAssociationSetId()
        # setup phenotype query
        request.id = "http://ohsu.edu/cgd/30ebfd1a"
        postUrl = '/phenotypes/search'
        response = self.sendPostRequest(postUrl, request)
        self.assertEqual(200, response.status_code)
        print(response.data)
        response = protocol.SearchPhenotypeResponse() \
                           .fromJsonString(response.data)
        self.assertEqual(request.id, response.phenotypes[0].id)

=======
    def testGenotypesSearchByReferenceName(self):
        request = protocol.SearchGenotypesRequest()
        request.phenotypeAssociationSetId = self.getPhenotypeAssociationSetId()
        # setup phenotype query
        request.referenceName = \
            "RET M918T missense mutation"
        postUrl = '/genotypes/search'
        response = self.sendPostRequest(postUrl, request)
        self.assertEqual(200, response.status_code)
        response = protocol.SearchGenotypesResponse() \
                           .fromJsonString(response.data)
        self.assertEqual(
            "http://cancer.sanger.ac.uk/cosmic/mutation/overview?id=965",
            response.genotypes[0].id)

    def testGenotypesSearchByReferenceNameKIT(self):
        request = protocol.SearchGenotypesRequest()
        request.phenotypeAssociationSetId = self.getPhenotypeAssociationSetId()
        # setup phenotype query
        request.referenceName = \
            "KIT *wild"
        postUrl = '/genotypes/search'
        response = self.sendPostRequest(postUrl, request)
        self.assertEqual(200, response.status_code)
        response = protocol.SearchGenotypesResponse() \
                           .fromJsonString(response.data)
        self.assertEqual(
            "http://ohsu.edu/cgd/27d2169c",
            response.genotypes[0].id)

    @unittest.skip
>>>>>>> a2ae7f4e
    def testPhenotypesSearchOntologyTerm(self):
        request = protocol.SearchPhenotypesRequest()
        request.phenotypeAssociationSetId = self.getPhenotypeAssociationSetId()
        phenotypeQuery = protocol.PhenotypeQuery()
        ontologyterm = protocol.OntologyTerm()
        ontologyterm.id = "http://www.ebi.ac.uk/efo/EFO_0003767"
        phenotypeQuery.type = ontologyterm
        postUrl = 'associations/%s/phenotypes/search' % \
                  request.phenotypeAssociationSetId
        response = self.sendPostRequest(postUrl, request)
        self.assertEqual(200, response.status_code)
        response = protocol.SearchPhenotypesResponse() \
                           .fromJsonString(response.data)
        self.assertGreater(0, response.phenotypes)

    @unittest.skip
    def testPhenotypeSearchQualifiers(self):
        request = protocol.SearchPhenotypesRequest()
        request.phenotypeAssociationSetId = self.getPhenotypeAssociationSetId()
        phenotypeQuery = protocol.PhenotypeQuery()
        ontologyterm = protocol.OntologyTerm()
        ontologyterm.id = "http://purl.obolibrary.org/obo/PATO_0001899"
        phenotypeQuery.qualifiers = [ontologyterm]
        postUrl = 'associations/%s/phenotypes/search' % \
                  request.phenotypeAssociationSetId
        response = self.sendPostRequest(postUrl, request)
        self.assertEqual(200, response.status_code)
        response = protocol.SearchPhenotypesResponse() \
                           .fromJsonString(response.data)
        self.assertGreater(0, response.phenotypes)

    @unittest.skip
    def testPhenotypeSearchMultipleQualifiers(self):
        request = protocol.SearchPhenotypesRequest()
        request.phenotypeAssociationSetId = self.getPhenotypeAssociationSetId()
        phenotypeQuery = protocol.PhenotypeQuery()
        ontologyterm1 = protocol.OntologyTerm()
        ontologyterm1.id = "http://purl.obolibrary.org/obo/PATO_0000396"
        ontologyterm2 = protocol.OntologyTerm()
        ontologyterm2.id = "http://purl.obolibrary.org/obo/PATO_0000460"
        phenotypeQuery.qualifiers = [ontologyterm1, ontologyterm2]
        postUrl = 'associations/%s/phenotypes/search' % \
                  request.phenotypeAssociationSetId
        response = self.sendPostRequest(postUrl, request)
        self.assertEqual(200, response.status_code)
        response = protocol.SearchPhenotypesResponse() \
                           .fromJsonString(response.data)
        self.assertGreater(0, response.phenotypes)

    @unittest.skip
    def testPhenotypesSearchDescription(self):
        request = protocol.SearchPhenotypesRequest()
        request.phenotypeAssociationSetId = self.getPhenotypeAssociationSetId()
        phenotypeQuery = protocol.PhenotypeQuery()
        phenotypeQuery.description = "inflammatory bowel disease"
        postUrl = 'associations/%s/phenotypes/search' % \
                  request.phenotypeAssociationSetId
        response = self.sendPostRequest(postUrl, request)
        self.assertEqual(200, response.status_code)
        response = protocol.SearchPhenotypesResponse() \
                           .fromJsonString(response.data)
        self.assertGreater(0, response.phenotypes)

<<<<<<< HEAD
    def testPhenotypesSearchDescriptionWildcard(self):
        request = protocol.SearchPhenotypesRequest()
        request.phenotypeAssociationSetId = self.getPhenotypeAssociationSetId()
        phenotypeQuery = protocol.PhenotypeQuery()
        phenotypeQuery.description = "*bowel*"
        postUrl = 'associations/%s/phenotypes/search' % \
                  request.phenotypeAssociationSetId
        response = self.sendPostRequest(postUrl, request)
        self.assertEqual(200, response.status_code)
        response = protocol.SearchPhenotypesResponse() \
                           .fromJsonString(response.data)
        self.assertGreater(0, response.phenotypes)

=======
    @unittest.skip
>>>>>>> a2ae7f4e
    def testPhenotypesSearchMultipleTerms(self):
        request = protocol.SearchPhenotypesRequest()
        request.phenotypeAssociationSetId = self.getPhenotypeAssociationSetId()
        phenotypeQuery = protocol.PhenotypeQuery()
        phenotypeQuery.description = "AML"
        ontologyterm = protocol.OntologyTerm()
        ontologyterm.id = "http://purl.obolibrary.org/obo/HP_0003581"
        phenotypeQuery.ageOfOnset = ontologyterm
        postUrl = 'associations/%s/phenotypes/search' % \
                  request.phenotypeAssociationSetId
        response = self.sendPostRequest(postUrl, request)
        self.assertEqual(200, response.status_code)
        response = protocol.SearchPhenotypesResponse() \
                           .fromJsonString(response.data)
        self.assertGreater(0, response.phenotypes)

    def testGenotypePhenotypeSearchFeature(self):
        """
        Search for evidence on a genomic feature given feature name
        """
        # simple string regexp
        request = protocol.SearchGenotypePhenotypeRequest()
        request.phenotypeAssociationSetId = self.getPhenotypeAssociationSetId()
        request.genotypeIds = ["http://ohsu.edu/cgd/27d2169c"]
        response = self.sendPostRequest('/genotypephenotypes/search', request)
        self.assertEqual(200, response.status_code)
        response = protocol.SearchGenotypePhenotypeResponse().fromJsonString(
            response.data)
        self.assertEqual(1, len(response.associations[0].features))

        eq = protocol.EvidenceQuery()
        eq.description = "imatinib"
        request.evidence = [eq]
        response = self.sendPostRequest('/genotypephenotypes/search', request)
        self.assertEqual(200, response.status_code)
        response = protocol.SearchGenotypePhenotypeResponse().fromJsonString(
            response.data)
        self.assertEqual(1, len(response.associations[0].features))

        request.phenotype = "GIST"
        response = self.sendPostRequest('/genotypephenotypes/search', request)
        self.assertEqual(200, response.status_code)
        response = protocol.SearchGenotypePhenotypeResponse().fromJsonString(
            response.data)
        self.assertEqual(1, len(response.associations[0].features))

        # TODO search with protocol.PhenotypeQuery
        pass

    @unittest.skip
    def testNoFind(self):
        request = protocol.SearchGenotypePhenotypeRequest()
        request.phenotypeAssociationSetId = self.getPhenotypeAssociationSetId()
        request.phenotype = "FOOBAR"
        response = self.sendPostRequest('/genotypephenotype/search', request)
        self.assertEqual(200, response.status_code)
        response = protocol.SearchGenotypePhenotypeResponse().fromJsonString(
            response.data)
        self.assertEqual(0, len(response.associations))

    @unittest.skip
    def testFindEvidenceExternalIdentifier(self):
        request = protocol.SearchGenotypePhenotypeRequest()
        request.phenotypeAssociationSetId = self.getPhenotypeAssociationSetId()
        request.evidence = protocol.ExternalIdentifierQuery()
        id = protocol.ExternalIdentifier()
        id.database = "http://www.drugbank.ca/drugs/"
        id.identifier = "DB00619"
        id.version = "*"
        request.evidence.ids = [id]
        response = self.sendPostRequest('/genotypephenotype/search', request)
        self.assertEqual(200, response.status_code)
        response = protocol.SearchGenotypePhenotypeResponse().fromJsonString(
            response.data)
        self.assertNotEqual(0, len(response.associations))
        self.assertEqual(1, len(response.associations[0].features))

    @unittest.skip
    def testFindFeatureExternalIdentifier(self):
        request = protocol.SearchGenotypePhenotypeRequest()
        request.phenotypeAssociationSetId = self.getPhenotypeAssociationSetId()
        request.feature = protocol.ExternalIdentifierQuery()
        id = protocol.ExternalIdentifier()
        id.database = "http://ohsu.edu/cgd/"
        id.identifier = "055b872c"
        id.version = "*"
        request.feature.ids = [id]
        response = self.sendPostRequest('/genotypephenotype/search', request)
        self.assertEqual(200, response.status_code)
        response = protocol.SearchGenotypePhenotypeResponse().fromJsonString(
            response.data)
        self.assertEqual(1, len(response.associations[0].features))

    @unittest.skip
    def testFindPhenotypeExternalIdentifier(self):
        request = protocol.SearchGenotypePhenotypeRequest()
        request.phenotypeAssociationSetId = self.getPhenotypeAssociationSetId()
        # setup the external identifiers query
        idquery = protocol.ExternalIdentifierQuery()
        extid = protocol.ExternalIdentifier()
        extid.identifier = "rs6920220"
        extid.version = "*"
        extid.database = "dbSNP"
        idquery.ids = [extid]
        # setup the term query
        termquery = protocol.TermQuery()
        termquery.term = idquery
        request.termQueries = [termquery]
        response = self.sendPostRequest('features/search', request)
        self.assertEqual(200, response.status_code)
        response = protocol.SearchFeaturesResponse().fromJsonString(
            response.data)
        self.assertEqual(1, len(response.features))

    @unittest.skip
    def testGenotypePhenotypeSearchFeaturePagingOne(self):
        """
        If page size is set to 1 only one association should be returned
        """
        request = protocol.SearchGenotypePhenotypeRequest()
        request.phenotypeAssociationSetId = self.getPhenotypeAssociationSetId()
        request.pageSize = 1
        request.feature = "KIT *wild"
        response = self.sendPostRequest('/genotypephenotype/search', request)
        self.assertEqual(200, response.status_code)
        response = protocol.SearchGenotypePhenotypeResponse().fromJsonString(
            response.data)

        self.assertEqual(1, len(response.associations))
        self.assertEqual(1, len(response.associations[0].features))
        self.assertIsNotNone(response.nextPageToken)

    @unittest.skip
    def testGenotypePhenotypeSearchFeaturePagingMore(self):
        """
        If page size is not set to more than one association should be returned
        """
        request = protocol.SearchGenotypePhenotypeRequest()
        request.phenotypeAssociationSetId = self.getPhenotypeAssociationSetId()
        request.feature = "KIT *wild"
        response = self.sendPostRequest('/genotypephenotype/search', request)
        self.assertEqual(200, response.status_code)
        response = protocol.SearchGenotypePhenotypeResponse().fromJsonString(
            response.data)

        self.assertGreater(len(response.associations), 1)
        self.assertIsNone(response.nextPageToken)

    @unittest.skip
    def testGenotypePhenotypeSearchFeaturePagingAll(self):
        """
        Loop through all pages
        """
        request = protocol.SearchGenotypePhenotypeRequest()
        request.phenotypeAssociationSetId = self.getPhenotypeAssociationSetId()
        request.pageSize = 1
        request.feature = "KIT *wild"
        response = self.sendPostRequest('/genotypephenotype/search', request)
        self.assertEqual(200, response.status_code)
        response = protocol.SearchGenotypePhenotypeResponse().fromJsonString(
            response.data)
        self.assertEqual(1, len(response.associations))
        self.assertIsNotNone(response.nextPageToken)
        pageCount = 1
        while response.nextPageToken:
            previous_id = response.associations[0].id
            request = protocol.SearchGenotypePhenotypeRequest()
            request.phenotypeAssociationSetId =\
                self.getPhenotypeAssociationSetId()
            request.pageToken = response.nextPageToken
            request.pageSize = 1
            request.feature = "KIT *wild"
            response = self.sendPostRequest(
                '/genotypephenotype/search', request)
            self.assertEqual(200, response.status_code)
            response = protocol.SearchGenotypePhenotypeResponse().\
                fromJsonString(response.data)
            self.assertEqual(1, len(response.associations))
            self.assertNotEqual(previous_id, response.associations[0].id)
            pageCount += 1
        self.assertEqual(3, pageCount)

    @unittest.skip
    def testGenotypePhenotypeSearchEnsureEvidenceLevel(self):
        """
        Ensure evidence level is serialized in responses
        """
        request = protocol.SearchGenotypePhenotypeRequest()
        request.phenotypeAssociationSetId = self.getPhenotypeAssociationSetId()
        request.feature = "KIT *wild"
        response = self.sendPostRequest('/genotypephenotype/search', request)
        self.assertEqual(200, response.status_code)
        response = protocol.SearchGenotypePhenotypeResponse().fromJsonString(
            response.data)
        self.assertTrue(hasattr(response.associations[0],
                                'evidence'))
        sample_evidence = response.associations[0].toJsonDict()['evidence'][0]
        sample_evidence_type = sample_evidence['evidenceType']
        self.assertIn('sourceName', sample_evidence_type)
        self.assertEqual(sample_evidence_type['sourceName'],
                         'CGD')
        self.assertIn('id', sample_evidence_type)
        self.assertEqual(sample_evidence_type['id'],
                         'http://ohsu.edu/cgd/87752f6c')
        self.assertIn('term', sample_evidence_type)
        self.assertEqual(sample_evidence_type['term'],
                         'http://purl.obolibrary.org/obo/ECO_0000033')
        self.assertEqual(sample_evidence['description'],
                         'decreased_sensitivity')

    @unittest.skip
    def testGenotypePheontypeSearchOntologyTermPrefixTerm(self):
        """
        ensure we can read ontology terms usng term
        """
        request = protocol.SearchGenotypePhenotypeRequest()
        request.phenotypeAssociationSetId = self.getPhenotypeAssociationSetId()

        term = protocol.OntologyTerm()
        term.term = "DrugBank:DB01268"
        request.evidence = protocol.OntologyTermQuery()
        request.evidence.terms = [term]
        response = self.sendPostRequest('/genotypephenotype/search', request)
        self.assertEqual(200, response.status_code)
        response = protocol.SearchGenotypePhenotypeResponse().fromJsonString(
            response.data)
        self.assertTrue(hasattr(response.associations[0],
                                'evidence'))

    @unittest.skip
    def testGenotypePheontypeSearchEnsureOntologyTermFeature(self):
        """
        Ensure evidence level is serialized in responses
        """
        request = protocol.SearchGenotypePhenotypeRequest()
        request.phenotypeAssociationSetId = self.getPhenotypeAssociationSetId()
        term = protocol.OntologyTerm()
        term.term = "CGD:27d2169c"
        request.feature = protocol.OntologyTermQuery()
        request.feature.terms = [term]
        response = self.sendPostRequest('/genotypephenotype/search', request)
        self.assertEqual(200, response.status_code)
        response = protocol.SearchGenotypePhenotypeResponse().fromJsonString(
            response.data)
        self.assertTrue(hasattr(response.associations[0],
                                'evidence'))<|MERGE_RESOLUTION|>--- conflicted
+++ resolved
@@ -17,11 +17,7 @@
     def setUpClass(cls):
         config = {
             "DATA_SOURCE": paths.testDataRepo,
-<<<<<<< HEAD
-            "DEBUG": True
-=======
             "DEBUG": False
->>>>>>> a2ae7f4e
         }
         frontend.reset()
         frontend.configure(
@@ -101,21 +97,6 @@
                            .fromJsonString(response.data)
         self.assertEqual(request.id, response.genotypes[0].id)
 
-<<<<<<< HEAD
-    def testPhenotypesSearchById(self):
-        request = protocol.SearchPhenotypeRequest()
-        request.phenotypeAssociationSetId = self.getPhenotypeAssociationSetId()
-        # setup phenotype query
-        request.id = "http://ohsu.edu/cgd/30ebfd1a"
-        postUrl = '/phenotypes/search'
-        response = self.sendPostRequest(postUrl, request)
-        self.assertEqual(200, response.status_code)
-        print(response.data)
-        response = protocol.SearchPhenotypeResponse() \
-                           .fromJsonString(response.data)
-        self.assertEqual(request.id, response.phenotypes[0].id)
-
-=======
     def testGenotypesSearchByReferenceName(self):
         request = protocol.SearchGenotypesRequest()
         request.phenotypeAssociationSetId = self.getPhenotypeAssociationSetId()
@@ -146,17 +127,26 @@
             "http://ohsu.edu/cgd/27d2169c",
             response.genotypes[0].id)
 
-    @unittest.skip
->>>>>>> a2ae7f4e
+    def testPhenotypesSearchById(self):
+         request = protocol.SearchPhenotypesRequest()
+         request.phenotypeAssociationSetId = self.getPhenotypeAssociationSetId()
+         # setup phenotype query
+         request.id = "http://ohsu.edu/cgd/30ebfd1a"
+         postUrl = '/phenotypes/search'
+         response = self.sendPostRequest(postUrl, request)
+         self.assertEqual(200, response.status_code)
+         print(response.data)
+         response = protocol.SearchPhenotypesResponse() \
+                            .fromJsonString(response.data)
+         self.assertEqual(request.id, response.phenotypes[0].id)
+
     def testPhenotypesSearchOntologyTerm(self):
         request = protocol.SearchPhenotypesRequest()
         request.phenotypeAssociationSetId = self.getPhenotypeAssociationSetId()
-        phenotypeQuery = protocol.PhenotypeQuery()
         ontologyterm = protocol.OntologyTerm()
         ontologyterm.id = "http://www.ebi.ac.uk/efo/EFO_0003767"
-        phenotypeQuery.type = ontologyterm
-        postUrl = 'associations/%s/phenotypes/search' % \
-                  request.phenotypeAssociationSetId
+        request.type = ontologyterm
+        postUrl = '/phenotypes/search'
         response = self.sendPostRequest(postUrl, request)
         self.assertEqual(200, response.status_code)
         response = protocol.SearchPhenotypesResponse() \
@@ -167,12 +157,10 @@
     def testPhenotypeSearchQualifiers(self):
         request = protocol.SearchPhenotypesRequest()
         request.phenotypeAssociationSetId = self.getPhenotypeAssociationSetId()
-        phenotypeQuery = protocol.PhenotypeQuery()
         ontologyterm = protocol.OntologyTerm()
         ontologyterm.id = "http://purl.obolibrary.org/obo/PATO_0001899"
-        phenotypeQuery.qualifiers = [ontologyterm]
-        postUrl = 'associations/%s/phenotypes/search' % \
-                  request.phenotypeAssociationSetId
+        request.qualifiers = [ontologyterm]
+        postUrl = '/phenotypes/search'
         response = self.sendPostRequest(postUrl, request)
         self.assertEqual(200, response.status_code)
         response = protocol.SearchPhenotypesResponse() \
@@ -189,55 +177,43 @@
         ontologyterm2 = protocol.OntologyTerm()
         ontologyterm2.id = "http://purl.obolibrary.org/obo/PATO_0000460"
         phenotypeQuery.qualifiers = [ontologyterm1, ontologyterm2]
-        postUrl = 'associations/%s/phenotypes/search' % \
-                  request.phenotypeAssociationSetId
-        response = self.sendPostRequest(postUrl, request)
-        self.assertEqual(200, response.status_code)
-        response = protocol.SearchPhenotypesResponse() \
-                           .fromJsonString(response.data)
-        self.assertGreater(0, response.phenotypes)
-
-    @unittest.skip
+        postUrl = '/phenotypes/search'
+        response = self.sendPostRequest(postUrl, request)
+        self.assertEqual(200, response.status_code)
+        response = protocol.SearchPhenotypesResponse() \
+                           .fromJsonString(response.data)
+        self.assertGreater(0, response.phenotypes)
+
     def testPhenotypesSearchDescription(self):
         request = protocol.SearchPhenotypesRequest()
         request.phenotypeAssociationSetId = self.getPhenotypeAssociationSetId()
-        phenotypeQuery = protocol.PhenotypeQuery()
-        phenotypeQuery.description = "inflammatory bowel disease"
-        postUrl = 'associations/%s/phenotypes/search' % \
-                  request.phenotypeAssociationSetId
-        response = self.sendPostRequest(postUrl, request)
-        self.assertEqual(200, response.status_code)
-        response = protocol.SearchPhenotypesResponse() \
-                           .fromJsonString(response.data)
-        self.assertGreater(0, response.phenotypes)
-
-<<<<<<< HEAD
+        request.description = "inflammatory bowel disease"
+        postUrl = '/phenotypes/search'
+        response = self.sendPostRequest(postUrl, request)
+        self.assertEqual(200, response.status_code)
+        response = protocol.SearchPhenotypesResponse() \
+                           .fromJsonString(response.data)
+        self.assertGreater(0, response.phenotypes)
+
     def testPhenotypesSearchDescriptionWildcard(self):
         request = protocol.SearchPhenotypesRequest()
         request.phenotypeAssociationSetId = self.getPhenotypeAssociationSetId()
-        phenotypeQuery = protocol.PhenotypeQuery()
-        phenotypeQuery.description = "*bowel*"
-        postUrl = 'associations/%s/phenotypes/search' % \
-                  request.phenotypeAssociationSetId
-        response = self.sendPostRequest(postUrl, request)
-        self.assertEqual(200, response.status_code)
-        response = protocol.SearchPhenotypesResponse() \
-                           .fromJsonString(response.data)
-        self.assertGreater(0, response.phenotypes)
-
-=======
-    @unittest.skip
->>>>>>> a2ae7f4e
+        request.description = "*bowel*"
+        postUrl = '/phenotypes/search'
+        response = self.sendPostRequest(postUrl, request)
+        self.assertEqual(200, response.status_code)
+        response = protocol.SearchPhenotypesResponse() \
+                           .fromJsonString(response.data)
+        self.assertGreater(0, response.phenotypes)
+
     def testPhenotypesSearchMultipleTerms(self):
         request = protocol.SearchPhenotypesRequest()
         request.phenotypeAssociationSetId = self.getPhenotypeAssociationSetId()
-        phenotypeQuery = protocol.PhenotypeQuery()
-        phenotypeQuery.description = "AML"
+        request.description = "AML"
         ontologyterm = protocol.OntologyTerm()
         ontologyterm.id = "http://purl.obolibrary.org/obo/HP_0003581"
-        phenotypeQuery.ageOfOnset = ontologyterm
-        postUrl = 'associations/%s/phenotypes/search' % \
-                  request.phenotypeAssociationSetId
+        request.ageOfOnset = ontologyterm
+        postUrl = '/phenotypes/search'
         response = self.sendPostRequest(postUrl, request)
         self.assertEqual(200, response.status_code)
         response = protocol.SearchPhenotypesResponse() \
