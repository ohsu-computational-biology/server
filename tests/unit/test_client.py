"""
Tests for the client
"""
from __future__ import division
from __future__ import print_function
from __future__ import unicode_literals

import unittest

import mock

import ga4gh.protocol as protocol
import ga4gh.backend as backend
import ga4gh.client as client
import ga4gh.datarepo as datarepo
import tests.utils as utils
import ga4gh.exceptions as exceptions


class TestSearchMethodsCallRunRequest(unittest.TestCase):
    """
    Test that search methods call lower-level functionality correctly
    """
    def setUp(self):
        self.httpClient = client.HttpClient("http://example.com")
        self.httpClient._run_search_request = mock.Mock()
        self.httpClient._run_get_request = mock.Mock()
        self.objectId = "SomeId"
        self.objectName = "objectName"
        self.datasetId = "datasetId"
        self.variantSetId = "variantSetId"
        self.variantAnnotationSetId = "variantAnnotationSetId"
        self.featureSetId = "featureSetId"
        self.parentId = "parentId"
        self.feature = "feature"
        self.referenceSetId = "referenceSetId"
        self.referenceId = "referenceId"
        self.readGroupIds = ["readGroupId"]
        self.referenceName = "referenceName"
        self.bioSampleId = "bioSampleId"
        self.bioSampleName = "bioSampleName"
        self.individualName = "individualName"
        self.individualId = "individualId"
        self.geneSymbol = "geneSymbol"
        self.start = 100
        self.end = 101
        self.referenceName = "referenceName"
        self.callSetIds = ["id1", "id2"]
        self.pageSize = 1000
        self.httpClient.set_page_size(self.pageSize)
        self.assemblyId = "assemblyId"
        self.accession = "accession"
        self.md5checksum = "md5checksum"
        self.rnaQuantificationSetId = "rnaQuantificationSetId"
        self.rnaQuantificationId = "rnaQuantificationId"
        self.expressionLevelId = "expressionLevelId"
        self.featureGroupId = "featureGroupId"
        self.threshold = 0.0

    def testSetPageSize(self):
        testClient = client.AbstractClient()
        # pageSize is None by default
        self.assertIsNone(testClient.get_page_size())
        for pageSize in [1, 10, 100]:
            testClient.set_page_size(pageSize)
            self.assertEqual(testClient.get_page_size(), pageSize)

    def testSearchVariants(self):
        request = protocol.SearchVariantsRequest()
        request.reference_name = self.referenceName
        request.start = self.start
        request.end = self.end
        request.variant_set_id = self.variantSetId
        request.call_set_ids.extend(self.callSetIds)
        request.page_size = self.pageSize
        self.httpClient.search_variants(
            self.variantSetId, start=self.start, end=self.end,
            reference_name=self.referenceName, call_set_ids=self.callSetIds)
        self.httpClient._run_search_request.assert_called_once_with(
            request, "variants", protocol.SearchVariantsResponse)

    def testSearchDatasets(self):
        request = protocol.SearchDatasetsRequest()
        request.page_size = self.pageSize
        self.httpClient.search_datasets()
        self.httpClient._run_search_request.assert_called_once_with(
            request, "datasets", protocol.SearchDatasetsResponse)

    def testSearchVariantSets(self):
        request = protocol.SearchVariantSetsRequest()
        request.dataset_id = self.datasetId
        request.page_size = self.pageSize
        self.httpClient.search_variant_sets(self.datasetId)
        self.httpClient._run_search_request.assert_called_once_with(
            request, "variantsets", protocol.SearchVariantSetsResponse)

    def testSearchVariantAnnotationSets(self):
        request = protocol.SearchVariantAnnotationSetsRequest()
        request.variant_set_id = self.variantSetId
        request.page_size = self.pageSize
        self.httpClient.search_variant_annotation_sets(self.variantSetId)
        self.httpClient._run_search_request.assert_called_once_with(
            request, "variantannotationsets",
            protocol.SearchVariantAnnotationSetsResponse)

    def testSearchVariantAnnotations(self):
        request = protocol.SearchVariantAnnotationsRequest()
        request.variant_annotation_set_id = self.variantAnnotationSetId
        request.page_size = self.pageSize
        request.reference_name = self.referenceName
        request.reference_id = self.referenceId
        request.start = self.start
        request.end = self.end
        self.httpClient.search_variant_annotations(
            self.variantAnnotationSetId,
            reference_name=self.referenceName,
            start=self.start,
            end=self.end,
            effects=[],
            reference_id=self.referenceId)
        self.httpClient._run_search_request.assert_called_once_with(
            request, "variantannotations",
            protocol.SearchVariantAnnotationsResponse)
        with self.assertRaises(exceptions.BadRequestException):
            self.httpClient.search_variant_annotations(
                self.variantAnnotationSetId,
                reference_name=self.referenceName,
                start=self.start,
                end=self.end,
                effects=[{"term": "just a term"}, {"id": "an id"}],
                reference_id=self.referenceId)

    def testSearchFeatures(self):
        request = protocol.SearchFeaturesRequest()
        request.feature_set_id = self.featureSetId
        request.parent_id = self.parentId
        request.page_size = self.pageSize
        request.reference_name = self.referenceName
        request.start = self.start
        request.end = self.end
        request.name = self.objectName
        request.gene_symbol = self.geneSymbol
        request.feature_types.append(self.feature)
        self.httpClient.search_features(
            self.featureSetId, parent_id=self.parentId,
            reference_name=self.referenceName, start=self.start,
            end=self.end, feature_types=[self.feature],
            name=self.objectName, gene_symbol=self.geneSymbol)
        self.httpClient._run_search_request.assert_called_once_with(
            request, "features", protocol.SearchFeaturesResponse)

    def testSearchFeatureSets(self):
        request = protocol.SearchFeatureSetsRequest()
        request.dataset_id = self.datasetId
        request.page_size = self.pageSize
        self.httpClient.search_feature_sets(self.datasetId)
        self.httpClient._run_search_request.assert_called_once_with(
            request, "featuresets", protocol.SearchFeatureSetsResponse)

    def testSearchReferenceSets(self):
        request = protocol.SearchReferenceSetsRequest()
        request.page_size = self.pageSize
        request.accession = self.accession
        request.md5checksum = self.md5checksum
        request.assembly_id = self.assemblyId
        self.httpClient.search_reference_sets(
            accession=self.accession, md5checksum=self.md5checksum,
            assembly_id=self.assemblyId)
        self.httpClient._run_search_request.assert_called_once_with(
            request, "referencesets", protocol.SearchReferenceSetsResponse)

    def testSearchReferences(self):
        request = protocol.SearchReferencesRequest()
        request.reference_set_id = self.referenceSetId
        request.page_size = self.pageSize
        request.accession = self.accession
        request.md5checksum = self.md5checksum
        self.httpClient.search_references(
            self.referenceSetId, accession=self.accession,
            md5checksum=self.md5checksum)
        self.httpClient._run_search_request.assert_called_once_with(
            request, "references", protocol.SearchReferencesResponse)

    def testSearchReadGroupSets(self):
        request = protocol.SearchReadGroupSetsRequest()
        request.dataset_id = self.datasetId
        request.name = self.objectName
        request.bio_sample_id = self.bioSampleId
        request.page_size = self.pageSize
        self.httpClient.search_read_group_sets(
            self.datasetId,
            name=self.objectName,
            bio_sample_id=self.bioSampleId)
        self.httpClient._run_search_request.assert_called_once_with(
            request, "readgroupsets", protocol.SearchReadGroupSetsResponse)

    def testSearchCallSets(self):
        request = protocol.SearchCallSetsRequest()
        request.variant_set_id = self.variantSetId
        request.name = self.objectName
        request.bio_sample_id = self.bioSampleId
        request.page_size = self.pageSize
        self.httpClient.search_call_sets(
            self.variantSetId,
            name=self.objectName,
            bio_sample_id=self.bioSampleId)
        self.httpClient._run_search_request.assert_called_once_with(
            request, "callsets", protocol.SearchCallSetsResponse)

    def testSearchReads(self):
        request = protocol.SearchReadsRequest()
        request.read_group_ids.extend(self.readGroupIds)
        request.reference_id = self.referenceId
        request.start = self.start
        request.end = self.end
        request.page_size = self.pageSize
        self.httpClient.search_reads(
            self.readGroupIds, reference_id=self.referenceId,
            start=self.start, end=self.end)
        self.httpClient._run_search_request.assert_called_once_with(
            request, "reads", protocol.SearchReadsResponse)

    def testSearchExpressionLevels(self):
        request = protocol.SearchExpressionLevelsRequest()
        request.feature_group_id = self.featureGroupId
        request.rna_quantification_id = self.rnaQuantificationId
        request.threshold = self.threshold
        request.page_size = self.pageSize
        self.httpClient.searchExpressionLevels(
            self.rnaQuantificationId, self.featureGroupId, self.threshold)
        self.httpClient._runSearchRequest.assert_called_once_with(
            request, "expressionlevels",
            protocol.SearchExpressionLevelsResponse)

    def testSearchRnaQuantificationSets(self):
        request = protocol.SearchRnaQuantificationSetsRequest()
        request.dataset_id = self.datasetId
        request.page_size = self.pageSize
        self.httpClient.searchRnaQuantificationSets(self.datasetId)
        self.httpClient._runSearchRequest.assert_called_once_with(
            request, "rnaquantificationsets",
            protocol.SearchRnaQuantificationSetsResponse)

    def testSearchRnaQuantifications(self):
        request = protocol.SearchRnaQuantificationsRequest()
        request.dataset_id = self.datasetId
        request.rna_quantification_set_id = self.rnaQuantificationSetId
        request.page_size = self.pageSize
        self.httpClient.searchRnaQuantifications(
            self.datasetId, rnaQuantificationSetId=self.rnaQuantificationSetId)
        self.httpClient._runSearchRequest.assert_called_once_with(
            request, "rnaquantifications",
            protocol.SearchRnaQuantificationsResponse)

    def testSearchFeatureGroups(self):
        request = protocol.SearchFeatureGroupsRequest()
        request.dataset_id = self.datasetId
        request.page_size = self.pageSize
        self.httpClient.searchFeatureGroups(self.datasetId)
        self.httpClient._runSearchRequest.assert_called_once_with(
            request, "featuregroups",
            protocol.SearchFeatureGroupsResponse)

    def testSearchBioSamples(self):
        request = protocol.SearchBioSamplesRequest()
        request.dataset_id = self.datasetId
        request.name = self.bioSampleName
        request.individual_id = self.individualId
        request.page_size = self.pageSize
        self.httpClient.search_bio_samples(
            self.datasetId, self.bioSampleName, self.individualId)
        self.httpClient._run_search_request.assert_called_once_with(
            request, "biosamples", protocol.SearchBioSamplesResponse)

    def testSearchIndividuals(self):
        request = protocol.SearchIndividualsRequest()
        request.dataset_id = self.datasetId
        request.name = self.individualName
        request.page_size = self.pageSize
        self.httpClient.search_individuals(
            self.datasetId, self.individualName)
        self.httpClient._run_search_request.assert_called_once_with(
            request, "individuals", protocol.SearchIndividualsResponse)

    def testGetReferenceSet(self):
        self.httpClient.get_reference_set(self.objectId)
        self.httpClient._run_get_request.assert_called_once_with(
            "referencesets", protocol.ReferenceSet, self.objectId)

    def testGetVariantAnnotationSet(self):
        self.httpClient.get_variant_annotation_set(self.objectId)
        self.httpClient._run_get_request.assert_called_once_with(
            "variantannotationsets", protocol.VariantAnnotationSet,
            self.objectId)

    def testGetVariantSet(self):
        self.httpClient.get_variant_set(self.objectId)
        self.httpClient._run_get_request.assert_called_once_with(
            "variantsets", protocol.VariantSet, self.objectId)

    def testGetReference(self):
        self.httpClient.get_reference(self.objectId)
        self.httpClient._run_get_request.assert_called_once_with(
            "references", protocol.Reference, self.objectId)

    def testGetReadGroupSets(self):
        self.httpClient.get_read_group_set(self.objectId)
        self.httpClient._run_get_request.assert_called_once_with(
            "readgroupsets", protocol.ReadGroupSet, self.objectId)

    def testGetReadGroup(self):
        self.httpClient.get_read_group(self.objectId)
        self.httpClient._run_get_request.assert_called_once_with(
            "readgroups", protocol.ReadGroup, self.objectId)

    def testGetCallSets(self):
        self.httpClient.get_call_set(self.objectId)
        self.httpClient._run_get_request.assert_called_once_with(
            "callsets", protocol.CallSet, self.objectId)

    def testGetDatasets(self):
        self.httpClient.get_dataset(self.objectId)
        self.httpClient._run_get_request.assert_called_once_with(
            "datasets", protocol.Dataset, self.objectId)

    def testGetVariant(self):
        self.httpClient.get_variant(self.objectId)
        self.httpClient._run_get_request.assert_called_once_with(
            "variants", protocol.Variant, self.objectId)

    def testGetBioSample(self):
        self.httpClient.get_bio_sample(self.objectId)
        self.httpClient._run_get_request.assert_called_once_with(
            "biosamples", protocol.BioSample, self.objectId)

    def testGetIndividual(self):
        self.httpClient.get_individual(self.objectId)
        self.httpClient._run_get_request.assert_called_once_with(
            "individuals", protocol.Individual, self.objectId)

<<<<<<< HEAD
    def testGetRnaQuantificationSet(self):
        self.httpClient.getRnaQuantificationSet(self.objectId)
        self.httpClient._runGetRequest.assert_called_once_with(
            "rnaquantificationsets", protocol.RnaQuantificationSet,
            self.objectId)

    def testGetRnaQuantification(self):
        self.httpClient.getRnaQuantification(self.objectId)
        self.httpClient._runGetRequest.assert_called_once_with(
            "rnaquantification", protocol.RnaQuantification, self.objectId)

    def testGetExpressionLevel(self):
        self.httpClient.getExpressionLevel(self.objectId)
        self.httpClient._runGetRequest.assert_called_once_with(
            "expressionlevels", protocol.ExpressionLevel, self.objectId)

    def testGetFeatureGroup(self):
        self.httpClient.getFeatureGroup(self.objectId)
        self.httpClient._runGetRequest.assert_called_once_with(
            "featuregroups", protocol.FeatureGroup, self.objectId)
=======
    # def testGetFeatureSet(self):  # TODO

    # def testGetFeature(self):  # TODO
>>>>>>> 1b549f21


class DatamodelObjectWrapper(object):
    """
    Thin wrapper class that allows us to treat data model objects uniformly.
    We should update the data model interface so that objects are always
    returned so that we always call toProtocolElement on the results.
    Variants and Reads are the exceptions here.
    """
    def __init__(self, gaObject):
        self.gaObject = gaObject

    def toProtocolElement(self):
        return self.gaObject


class DummyResponse(object):
    """
    Stand in for requests Response object;
    """
    def __init__(self, text):
        self.text = text
        self.status_code = 200


class DummyRequestsSession(object):
    """
    Takes the place of a requests session so that we can check that all
    values are sent and received correctly.
    """
    def __init__(self, backend, urlPrefix):
        self._backend = backend
        self._urlPrefix = urlPrefix
        self._getMethodMap = {
            "datasets": self._backend.runGetDataset,
            "referencesets": self._backend.runGetReferenceSet,
            "references": self._backend.runGetReference,
            "variantsets": self._backend.runGetVariantSet,
            "variants": self._backend.runGetVariant,
            "readgroupsets": self._backend.runGetReadGroupSet,
            "readgroups": self._backend.runGetReadGroup,
            "rnaquantifications": self._backend.runGetRnaQuantification,
            "rnaquantificationsets": self._backend.runGetRnaQuantificationSet,
            "expressionlevels": self._backend.runGetExpressionLevel,
            "featureGroups": self._backend.runGetFeatureGroup,
        }
        self._searchMethodMap = {
            "datasets": self._backend.runSearchDatasets,
            "referencesets": self._backend.runSearchReferenceSets,
            "references": self._backend.runSearchReferences,
            "variantsets": self._backend.runSearchVariantSets,
            "variants": self._backend.runSearchVariants,
            "readgroupsets": self._backend.runSearchReadGroupSets,
            "reads": self._backend.runSearchReads,
            "rnaquantifications": self._backend.runSearchRnaQuantifications,
            "rnaquantificationsets":
                self._backend.runSearchRnaQuantificationSets,
            "expressionlevels": self._backend.runSearchExpressionLevels,
            "featureGroups": self._backend.runSearchFeatureGroups,
        }
        self.headers = {}

    def checkSessionParameters(self):
        contentType = "Content-type"
        assert contentType in self.headers
        assert self.headers[contentType] == "application/json"

    def get(self, url, params):
        # TODO add some more checks for params to see if Key is set,
        # and we're not sending any extra stuff.
        self.checkSessionParameters()
        assert url.startswith(self._urlPrefix)
        suffix = url[len(self._urlPrefix):]
        basesSuffix = "/bases"
        splits = suffix.split("/")
        if suffix.endswith(basesSuffix):
            # ListReferenceBases is an oddball and needs to be treated
            # separately.
            assert splits[0] == ''
            assert splits[1] == 'references'
            id_ = splits[2]
            assert splits[3] == 'bases'
            # This is all very ugly --- see the comments in the LocalClient
            # for why we need to do this. Definitely needs to be fixed.
            args = dict(params)
            if args[u'end'] == u'0':
                del args['end']
            if args['pageToken'] is "":
                del args['pageToken']
            result = self._backend.runListReferenceBases(id_, args)
        else:
            assert len(splits) == 3
            assert splits[0] == ''
            datatype, id_ = splits[1:]
            assert datatype in self._getMethodMap
            method = self._getMethodMap[datatype]
            result = method(id_)
        return DummyResponse(result)

    def post(self, url, params=None, data=None):
        self.checkSessionParameters()
        assert url.startswith(self._urlPrefix)
        suffix = url[len(self._urlPrefix):]
        searchSuffix = "/search"
        assert suffix.startswith("/")
        assert suffix.endswith(searchSuffix)
        datatype = suffix[1:-len(searchSuffix)]
        assert datatype in self._searchMethodMap
        method = self._searchMethodMap[datatype]
        result = method(data)
        return DummyResponse(result)


class DummyHttpClient(client.HttpClient):
    """
    Client in which we intercept calls to the underlying requests connection.
    """
    def __init__(self, backend):
        self._urlPrefix = "http://example.com"
        super(DummyHttpClient, self).__init__(self._urlPrefix)
        self._session = DummyRequestsSession(backend, self._urlPrefix)
        self._setup_http_session()


class ExhaustiveListingsMixin(object):
    """
    Tests exhaustive listings using the high-level API with a Simulated
    backend.
    """
    @classmethod
    def setUpClass(cls):
        cls.backend = backend.Backend(datarepo.SimulatedDataRepository(
            randomSeed=100, numDatasets=3,
            numVariantSets=3, numCalls=3, variantDensity=0.5,
            numReferenceSets=3, numReferencesPerReferenceSet=3,
            numReadGroupSets=3, numReadGroupsPerReadGroupSet=3,
            numAlignments=3, numRnaQuantSets=3))
        cls.dataRepo = cls.backend.getDataRepository()

    def setUp(self):
        self.client = self.getClient()

    def verifyObjectList(self, gaObjects, datamodelObjects, getMethod):
        """
        Verifies that the specified list of protocol objects corresponds
        to the specified list of datamodel objects.
        """
        for gaObject, datamodelObject in utils.zipLists(
                gaObjects, datamodelObjects):
            self.assertEqual(gaObject, datamodelObject.toProtocolElement())
            otherGaObject = getMethod(gaObject.id)
            self.assertEqual(gaObject, otherGaObject)

    def testAllDatasets(self):
        datasets = list(self.client.search_datasets())
        self.verifyObjectList(
            datasets, self.dataRepo.getDatasets(), self.client.get_dataset)

    def testAllReferenceSets(self):
        referenceSets = list(self.client.search_reference_sets())
        self.verifyObjectList(
            referenceSets, self.dataRepo.getReferenceSets(),
            self.client.get_reference_set)

    def testAllReferences(self):
        for referenceSet in self.client.search_reference_sets():
            references = list(self.client.search_references(referenceSet.id))
            datamodelReferences = self.dataRepo.getReferenceSet(
                referenceSet.id).getReferences()
            self.verifyObjectList(
                references, datamodelReferences, self.client.get_reference)
            for datamodelReference in datamodelReferences:
                bases = self.client.list_reference_bases(
                    datamodelReference.getId())
                otherBases = datamodelReference.getBases(
                    0, datamodelReference.getLength())
                self.assertEqual(bases, otherBases)

    def testAllVariantSets(self):
        for dataset in self.client.search_datasets():
            variantSets = list(self.client.search_variant_sets(dataset.id))
            datamodelVariantSets = self.dataRepo.getDataset(
                dataset.id).getVariantSets()
            self.verifyObjectList(
                variantSets, datamodelVariantSets, self.client.get_variant_set)

    def testAllVariants(self):
        for datamodelDataset in self.dataRepo.getDatasets():
            for datamodelVariantSet in datamodelDataset.getVariantSets():
                # TODO the values should be derived from the datamodel
                # variant set object.
                start = 0
                end = 20
                referenceName = "fixme"
                variants = list(self.client.search_variants(
                    datamodelVariantSet.getId(), start=start, end=end,
                    reference_name=referenceName))
                datamodelVariants = [
                    DatamodelObjectWrapper(variant) for variant in
                    datamodelVariantSet.getVariants(
                        referenceName, start, end)]
                self.verifyObjectList(
                    variants, datamodelVariants, self.client.get_variant)

    def testAllReadGroupSets(self):
        for dataset in self.client.search_datasets():
            readGroupSets = list(
                self.client.search_read_group_sets(dataset.id))
            datamodelReadGroupSets = self.dataRepo.getDataset(
                dataset.id).getReadGroupSets()
            self.verifyObjectList(
                readGroupSets, datamodelReadGroupSets,
                self.client.get_read_group_set)
            # Check the readGroups.
            for readGroupSet, datamodelReadGroupSet in zip(
                    readGroupSets, datamodelReadGroupSets):
                datamodelReadGroups = datamodelReadGroupSet.getReadGroups()
                self.verifyObjectList(
                    readGroupSet.read_groups, datamodelReadGroups,
                    self.client.get_read_group)

    def testAllReads(self):
        for dmDataset in self.dataRepo.getDatasets():
            for dmReadGroupSet in dmDataset.getReadGroupSets():
                dmReferenceSet = dmReadGroupSet.getReferenceSet()
                for dmReadGroup in dmReadGroupSet.getReadGroups():
                    for dmReference in dmReferenceSet.getReferences():
                        # TODO fix these coordinates.
                        start = 0
                        end = 10
                        dmReads = list(dmReadGroup.getReadAlignments(
                            dmReference, start, end))
                        reads = list(self.client.search_reads(
                            [dmReadGroup.getId()], dmReference.getId(),
                            start, end))
                        self.assertGreater(len(reads), 0)
                        for dmRead, read in utils.zipLists(dmReads, reads):
                            self.assertEqual(dmRead, read)

    def testAllRnaQuantificationSets(self):
        for dataset in self.client.searchDatasets():
            rnaQuantificationSets = \
                list(self.client.searchRnaQuantificationSets(dataset.id))
            datamodelRnaQuantificationSets = self.dataRepo.getDataset(
                dataset.id).getRnaQuantificationSets()
            self.verifyObjectList(
                rnaQuantificationSets, datamodelRnaQuantificationSets,
                self.client.getRnaQuantificationSet)


class TestExhaustiveListingsHttp(ExhaustiveListingsMixin, unittest.TestCase):
    """
    Tests the exhaustive listings using the HTTP client.
    """

    def getClient(self):
        return DummyHttpClient(self.backend)


class TestExhaustiveListingsLocal(ExhaustiveListingsMixin, unittest.TestCase):
    """
    Tests the exhaustive listings using the local client.
    """

    def getClient(self):
        return client.LocalClient(self.backend)


class PagingMixin(object):
    """
    Tests the paging code using a simulated backend.
    """
    @classmethod
    def setUpClass(cls):
        cls.numReferences = 25
        cls.backend = backend.Backend(datarepo.SimulatedDataRepository(
            randomSeed=100, numDatasets=0,
            numReferenceSets=1,
            numReferencesPerReferenceSet=cls.numReferences))
        cls.dataRepo = cls.backend.getDataRepository()

    def setUp(self):
        self.client = self.getClient()
        self.datamodelReferenceSet = self.dataRepo.getReferenceSetByIndex(0)
        self.datamodelReferences = self.datamodelReferenceSet.getReferences()
        self.references = [
            dmReference.toProtocolElement()
            for dmReference in self.datamodelReferences]
        self.assertEqual(len(self.references), self.numReferences)

    def verifyAllReferences(self):
        """
        Verifies that we correctly return all references.
        """
        references = list(self.client.search_references(
            self.datamodelReferenceSet.getId()))
        self.assertEqual(references, self.references)

    def testDefaultPageSize(self):
        self.verifyAllReferences()

    def verifyPageSize(self, pageSize):
        self.client.set_page_size(pageSize)
        self.assertEqual(pageSize, self.client.get_page_size())
        self.verifyAllReferences()

    def testPageSize1(self):
        self.verifyPageSize(1)

    def testPageSize2(self):
        self.verifyPageSize(2)

    def testPageSize3(self):
        self.verifyPageSize(3)

    def testPageSizeAlmostListLength(self):
        self.verifyPageSize(self.numReferences - 1)

    def testPageSizeListLength(self):
        self.verifyPageSize(self.numReferences)


class TestPagingLocal(PagingMixin, unittest.TestCase):
    """
    Tests paging using the local client.
    """

    def getClient(self):
        return client.LocalClient(self.backend)


class TestPagingHttp(PagingMixin, unittest.TestCase):
    """
    Tests paging using the HTTP client.
    """

    def getClient(self):
        return DummyHttpClient(self.backend)<|MERGE_RESOLUTION|>--- conflicted
+++ resolved
@@ -338,7 +338,6 @@
         self.httpClient._run_get_request.assert_called_once_with(
             "individuals", protocol.Individual, self.objectId)
 
-<<<<<<< HEAD
     def testGetRnaQuantificationSet(self):
         self.httpClient.getRnaQuantificationSet(self.objectId)
         self.httpClient._runGetRequest.assert_called_once_with(
@@ -359,11 +358,10 @@
         self.httpClient.getFeatureGroup(self.objectId)
         self.httpClient._runGetRequest.assert_called_once_with(
             "featuregroups", protocol.FeatureGroup, self.objectId)
-=======
+
     # def testGetFeatureSet(self):  # TODO
 
     # def testGetFeature(self):  # TODO
->>>>>>> 1b549f21
 
 
 class DatamodelObjectWrapper(object):
