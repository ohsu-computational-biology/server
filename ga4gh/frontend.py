"""
The Flask frontend for the GA4GH API.

TODO Document properly.
"""
from __future__ import division
from __future__ import print_function
from __future__ import unicode_literals

import os
import datetime
import socket
import urlparse
import functools

import flask
import flask.ext.cors as cors
import humanize
import werkzeug
import oic
import oic.oauth2
import oic.oic.message as message
import requests

import ga4gh
import ga4gh.backend as backend
import ga4gh.datamodel as datamodel
import ga4gh.protocol as protocol
import ga4gh.exceptions as exceptions
import ga4gh.datarepo as datarepo
import logging
from logging import StreamHandler


MIMETYPE = "application/json"
SEARCH_ENDPOINT_METHODS = ['POST', 'OPTIONS']
SECRET_KEY_LENGTH = 24

app = flask.Flask(__name__)
assert not hasattr(app, 'urls')
app.urls = []


class NoConverter(werkzeug.routing.BaseConverter):
    """
    A converter that allows the routing matching algorithm to not
    match on certain literal terms

    This is needed because if there are e.g. two routes:

    /callsets/search
    /callsets/<id>

    A request for /callsets/search will get routed to
    the second, which is not what we want.
    """
    def __init__(self, map, *items):
        werkzeug.routing.BaseConverter.__init__(self, map)
        self.items = items

    def to_python(self, value):
        if value in self.items:
            raise werkzeug.routing.ValidationError()
        return value


app.url_map.converters['no'] = NoConverter


class ServerStatus(object):
    """
    Generates information about the status of the server for display
    """
    def __init__(self):
        self.startupTime = datetime.datetime.now()

    def getConfiguration(self):
        """
        Returns a list of configuration (key, value) tuples
        that are useful for users to view on an information page.
        Note that we should be careful here not to leak sensitive
        information. For example, keys and paths of data files should
        not be returned.
        """
        # TODO what other config keys are appropriate to export here?
        keys = [
            'DEBUG', 'REQUEST_VALIDATION', 'RESPONSE_VALIDATION',
            'DEFAULT_PAGE_SIZE', 'MAX_RESPONSE_LENGTH', 'LANDING_MESSAGE_HTML'
        ]
        return [(k, app.config[k]) for k in keys]

    def getPreciseUptime(self):
        """
        Returns the server precisely.
        """
        return self.startupTime.strftime("%H:%M:%S %d %b %Y")

    def getLandingMessageHtml(self):
        filePath = app.config.get('LANDING_MESSAGE_HTML')
        try:
            htmlFile = open(filePath, 'r')
            html = htmlFile.read()
            htmlFile.close()
        except:
            html = flask.render_template("landing_message.html")
        return html

    def getNaturalUptime(self):
        """
        Returns the uptime in a human-readable format.
        """
        return humanize.naturaltime(self.startupTime)

    def getProtocolVersion(self):
        """
        Returns the GA4GH protocol version we support.
        """
        return protocol.version

    def getServerVersion(self):
        """
        Returns the software version of this server.
        """
        return ga4gh.__version__

    def getUrls(self):
        """
        Returns the list of (httpMethod, URL) tuples that this server
        supports.
        """
        app.urls.sort()
        return app.urls

    def getDatasets(self):
        """
        Returns the list of datasetIds for this backend
        """
        return app.backend.getDataRepository().getDatasets()

    def getVariantSets(self, datasetId):
        """
        Returns the list of variant sets for the dataset
        """
        return app.backend.getDataRepository().getDataset(
            datasetId).getVariantSets()

    def getFeatureSets(self, datasetId):
        """
        Returns the list of feature sets for the dataset
        """
        return app.backend.getDataRepository().getDataset(
            datasetId).getFeatureSets()

    def getReadGroupSets(self, datasetId):
        """
        Returns the list of ReadGroupSets for the dataset
        """
        return app.backend.getDataRepository().getDataset(
            datasetId).getReadGroupSets()

    def getReferenceSets(self):
        """
        Returns the list of ReferenceSets for this server.
        """
        return app.backend.getDataRepository().getReferenceSets()

    def getVariantAnnotationSets(self, datasetId):
        """
        Returns the list of ReferenceSets for this server.
        """
        # TODO this should be displayed per-variant set, not per dataset.
        variantAnnotationSets = []
        dataset = app.backend.getDataRepository().getDataset(datasetId)
        for variantSet in dataset.getVariantSets():
            variantAnnotationSets.extend(
                variantSet.getVariantAnnotationSets())
        return variantAnnotationSets


def reset():
    """
    Resets the flask app; used in testing
    """
    app.config.clear()
    configStr = 'ga4gh.serverconfig:FlaskDefaultConfig'
    app.config.from_object(configStr)


def configure(configFile=None, baseConfig="ProductionConfig",
              port=8000, extraConfig={}):
    """
    TODO Document this critical function! What does it do? What does
    it assume?
    """
    file_handler = StreamHandler()
    file_handler.setLevel(logging.WARNING)
    app.logger.addHandler(file_handler)
    configStr = 'ga4gh.serverconfig:{0}'.format(baseConfig)
    app.config.from_object(configStr)
    if os.environ.get('GA4GH_CONFIGURATION') is not None:
        app.config.from_envvar('GA4GH_CONFIGURATION')
    if configFile is not None:
        app.config.from_pyfile(configFile)
    app.config.update(extraConfig.items())
    # Setup file handle cache max size
    datamodel.fileHandleCache.setMaxCacheSize(
        app.config["FILE_HANDLE_CACHE_MAX_SIZE"])
    # Setup CORS
    cors.CORS(app, allow_headers='Content-Type')
    app.serverStatus = ServerStatus()
    # Allocate the backend
    # We use URLs to specify the backend. Currently we have file:// URLs (or
    # URLs with no scheme) for the SqlDataRepository, and special empty:// and
    # simulated:// URLs for empty or simulated data sources.
    dataSource = urlparse.urlparse(app.config["DATA_SOURCE"], "file")

    if dataSource.scheme == "simulated":
        # Ignore the query string
        randomSeed = app.config["SIMULATED_BACKEND_RANDOM_SEED"]
        numCalls = app.config["SIMULATED_BACKEND_NUM_CALLS"]
        variantDensity = app.config["SIMULATED_BACKEND_VARIANT_DENSITY"]
        numVariantSets = app.config["SIMULATED_BACKEND_NUM_VARIANT_SETS"]
        numReferenceSets = app.config[
            "SIMULATED_BACKEND_NUM_REFERENCE_SETS"]
        numReferencesPerReferenceSet = app.config[
            "SIMULATED_BACKEND_NUM_REFERENCES_PER_REFERENCE_SET"]
        numAlignmentsPerReadGroup = app.config[
            "SIMULATED_BACKEND_NUM_ALIGNMENTS_PER_READ_GROUP"]
        numReadGroupsPerReadGroupSet = app.config[
            "SIMULATED_BACKEND_NUM_READ_GROUPS_PER_READ_GROUP_SET"]
        dataRepository = datarepo.SimulatedDataRepository(
            randomSeed=randomSeed, numCalls=numCalls,
            variantDensity=variantDensity, numVariantSets=numVariantSets,
            numReferenceSets=numReferenceSets,
            numReferencesPerReferenceSet=numReferencesPerReferenceSet,
            numReadGroupsPerReadGroupSet=numReadGroupsPerReadGroupSet,
            numAlignments=numAlignmentsPerReadGroup)
    elif dataSource.scheme == "empty":
        dataRepository = datarepo.EmptyDataRepository()
    elif dataSource.scheme == "file":
        path = os.path.join(dataSource.netloc, dataSource.path)
        dataRepository = datarepo.SqlDataRepository(path)
        dataRepository.open(datarepo.MODE_READ)
    else:
        raise exceptions.ConfigurationException(
            "Unsupported data source scheme: " + dataSource.scheme)
    theBackend = backend.Backend(dataRepository)
    theBackend.setRequestValidation(app.config["REQUEST_VALIDATION"])
    theBackend.setResponseValidation(app.config["RESPONSE_VALIDATION"])
    theBackend.setDefaultPageSize(app.config["DEFAULT_PAGE_SIZE"])
    theBackend.setMaxResponseLength(app.config["MAX_RESPONSE_LENGTH"])
    app.backend = theBackend
    app.secret_key = os.urandom(SECRET_KEY_LENGTH)
    app.oidcClient = None
    app.tokenMap = None
    app.myPort = port
    if "OIDC_PROVIDER" in app.config:
        # The oic client. If we're testing, we don't want to verify
        # SSL certificates
        app.oidcClient = oic.oic.Client(
            verify_ssl=('TESTING' not in app.config))
        app.tokenMap = {}
        try:
            app.oidcClient.provider_config(app.config['OIDC_PROVIDER'])
        except requests.exceptions.ConnectionError:
            configResponse = message.ProviderConfigurationResponse(
                issuer=app.config['OIDC_PROVIDER'],
                authorization_endpoint=app.config['OIDC_AUTHZ_ENDPOINT'],
                token_endpoint=app.config['OIDC_TOKEN_ENDPOINT'],
                revocation_endpoint=app.config['OIDC_TOKEN_REV_ENDPOINT'])
            app.oidcClient.handle_provider_config(configResponse,
                                                  app.config['OIDC_PROVIDER'])

        # The redirect URI comes from the configuration.
        # If we are testing, then we allow the automatic creation of a
        # redirect uri if none is configured
        redirectUri = app.config.get('OIDC_REDIRECT_URI')
        if redirectUri is None and 'TESTING' in app.config:
            redirectUri = 'https://{0}:{1}/oauth2callback'.format(
                socket.gethostname(), app.myPort)
        app.oidcClient.redirect_uris = [redirectUri]
        if redirectUri is []:
            raise exceptions.ConfigurationException(
                'OIDC configuration requires a redirect uri')

        # We only support dynamic registration while testing.
        if ('registration_endpoint' in app.oidcClient.provider_info and
           'TESTING' in app.config):
            app.oidcClient.register(
                app.oidcClient.provider_info["registration_endpoint"],
                redirect_uris=[redirectUri])
        else:
            response = message.RegistrationResponse(
                client_id=app.config['OIDC_CLIENT_ID'],
                client_secret=app.config['OIDC_CLIENT_SECRET'],
                redirect_uris=[redirectUri],
                verify_ssl=False)
            app.oidcClient.store_registration_info(response)


def getFlaskResponse(responseString, httpStatus=200):
    """
    Returns a Flask response object for the specified data and HTTP status.
    """
    return flask.Response(responseString, status=httpStatus, mimetype=MIMETYPE)


def handleHttpPost(request, endpoint):
    """
    Handles the specified HTTP POST request, which maps to the specified
    protocol handler endpoint and protocol request class.
    """
    if request.mimetype != MIMETYPE:
        raise exceptions.UnsupportedMediaTypeException()
    responseStr = endpoint(request.get_data())
    return getFlaskResponse(responseStr)


def handleList(id_, endpoint, request):
    """
    Handles the specified HTTP GET request, mapping to a list request
    """
    responseStr = endpoint(id_, request.args)
    return getFlaskResponse(responseStr)


def handleHttpGet(id_, endpoint):
    """
    Handles the specified HTTP GET request, which maps to the specified
    protocol handler endpoint and protocol request class
    """
    responseStr = endpoint(id_)
    return getFlaskResponse(responseStr)


def handleHttpOptions():
    """
    Handles the specified HTTP OPTIONS request.
    """
    response = getFlaskResponse("")
    response.headers.add("Access-Control-Request-Methods", "GET,POST,OPTIONS")
    return response


@app.errorhandler(Exception)
def handleException(exception):
    """
    Handles an exception that occurs somewhere in the process of handling
    a request.
    """
    serverException = exception
    if not isinstance(exception, exceptions.BaseServerException):
        with app.test_request_context():
            app.log_exception(exception)
        serverException = exceptions.getServerError(exception)
    responseStr = serverException.toProtocolElement().toJsonString()
    return getFlaskResponse(responseStr, serverException.httpStatus)


def startLogin():
    """
    If we are not logged in, this generates the redirect URL to the OIDC
    provider and returns the redirect response
    :return: A redirect response to the OIDC provider
    """
    flask.session["state"] = oic.oauth2.rndstr(SECRET_KEY_LENGTH)
    flask.session["nonce"] = oic.oauth2.rndstr(SECRET_KEY_LENGTH)
    args = {
        "client_id": app.oidcClient.client_id,
        "response_type": "code",
        "scope": ["openid", "profile"],
        "nonce": flask.session["nonce"],
        "redirect_uri": app.oidcClient.redirect_uris[0],
        "state": flask.session["state"]
    }

    result = app.oidcClient.do_authorization_request(
        request_args=args, state=flask.session["state"])
    return flask.redirect(result.url)


@app.before_request
def checkAuthentication():
    """
    The request will have a parameter 'key' if it came from the command line
    client, or have a session key of 'key' if it's the browser.
    If the token is not found, start the login process.

    If there is no oidcClient, we are running naked and we don't check.
    If we're being redirected to the oidcCallback we don't check.

    :returns None if all is ok (and the request handler continues as usual).
    Otherwise if the key was in the session (therefore we're in a browser)
    then startLogin() will redirect to the OIDC provider. If the key was in
    the request arguments, we're using the command line and just raise an
    exception.
    """
    if app.oidcClient is None:
        return
    if flask.request.endpoint == 'oidcCallback':
        return
    key = flask.session.get('key') or flask.request.args.get('key')
    if app.tokenMap.get(key) is None:
        if 'key' in flask.request.args:
            raise exceptions.NotAuthenticatedException()
        else:
            return startLogin()


def handleFlaskGetRequest(id_, flaskRequest, endpoint):
    """
    Handles the specified flask request for one of the GET URLs
    Invokes the specified endpoint to generate a response.
    """
    if flaskRequest.method == "GET":
        return handleHttpGet(id_, endpoint)
    else:
        raise exceptions.MethodNotAllowedException()


def handleFlaskListRequest(id_, flaskRequest, endpoint):
    """
    Handles the specified flask list request for one of the GET URLs.
    Invokes the specified endpoint to generate a response.
    """
    if flaskRequest.method == "GET":
        return handleList(id_, endpoint, flaskRequest)
    else:
        raise exceptions.MethodNotAllowedException()


def handleFlaskPostRequest(flaskRequest, endpoint):
    """
    Handles the specified flask request for one of the POST URLS
    Invokes the specified endpoint to generate a response.
    """
    if flaskRequest.method == "POST":
        return handleHttpPost(flaskRequest, endpoint)
    elif flaskRequest.method == "OPTIONS":
        return handleHttpOptions()
    else:
        raise exceptions.MethodNotAllowedException()


class DisplayedRoute(object):
    """
    Registers that a route should be displayed on the html page
    """
    def __init__(
            self, path, postMethod=False, pathDisplay=None):
        self.path = path
        self.methods = None
        if postMethod:
            methodDisplay = 'POST'
            self.methods = SEARCH_ENDPOINT_METHODS
        else:
            methodDisplay = 'GET'
        if pathDisplay is None:
            pathDisplay = path
        app.urls.append((methodDisplay, pathDisplay))

    def __call__(self, func):
        if self.methods is None:
            app.add_url_rule(self.path, func.func_name, func)
        else:
            app.add_url_rule(
                self.path, func.func_name, func, methods=self.methods)

        @functools.wraps(func)
        def wrapper(*args, **kwargs):
            result = func(*args, **kwargs)
            return result
        return wrapper


@app.route('/')
def index():
    return flask.render_template('index.html', info=app.serverStatus)


@app.route('/favicon.ico')
@app.route('/robots.txt')
def robots():
    return flask.send_from_directory(
        app.static_folder, flask.request.path[1:])


@DisplayedRoute('/references/<id>')
def getReference(id):
    return handleFlaskGetRequest(
        id, flask.request, app.backend.runGetReference)


@DisplayedRoute('/referencesets/<id>')
def getReferenceSet(id):
    return handleFlaskGetRequest(
        id, flask.request, app.backend.runGetReferenceSet)


@DisplayedRoute('/references/<id>/bases')
def listReferenceBases(id):
    return handleFlaskListRequest(
        id, flask.request, app.backend.runListReferenceBases)


@DisplayedRoute('/callsets/search', postMethod=True)
def searchCallSets():
    return handleFlaskPostRequest(
        flask.request, app.backend.runSearchCallSets)


@DisplayedRoute('/readgroupsets/search', postMethod=True)
def searchReadGroupSets():
    return handleFlaskPostRequest(
        flask.request, app.backend.runSearchReadGroupSets)


@DisplayedRoute('/reads/search', postMethod=True)
def searchReads():
    return handleFlaskPostRequest(
        flask.request, app.backend.runSearchReads)


@DisplayedRoute('/referencesets/search', postMethod=True)
def searchReferenceSets():
    return handleFlaskPostRequest(
        flask.request, app.backend.runSearchReferenceSets)


@DisplayedRoute('/references/search', postMethod=True)
def searchReferences():
    return handleFlaskPostRequest(
        flask.request, app.backend.runSearchReferences)


@DisplayedRoute('/variantsets/search', postMethod=True)
def searchVariantSets():
    return handleFlaskPostRequest(
        flask.request, app.backend.runSearchVariantSets)


@DisplayedRoute('/variants/search', postMethod=True)
def searchVariants():
    return handleFlaskPostRequest(
        flask.request, app.backend.runSearchVariants)


@DisplayedRoute('/variantannotationsets/search', postMethod=True)
def searchVariantAnnotationSets():
    return handleFlaskPostRequest(
        flask.request, app.backend.runSearchVariantAnnotationSets)


@DisplayedRoute('/variantannotations/search', postMethod=True)
def searchVariantAnnotations():
    return handleFlaskPostRequest(
        flask.request, app.backend.runSearchVariantAnnotations)


@DisplayedRoute('/datasets/search', postMethod=True)
def searchDatasets():
    return handleFlaskPostRequest(
        flask.request, app.backend.runSearchDatasets)


@DisplayedRoute('/phenotypeassociationsets/search', postMethod=True)
def searchPhenotypeAssociationSets():
    return handleFlaskPostRequest(
        flask.request, app.backend.runSearchPhenotypeAssociationSets)


@DisplayedRoute('/featuresets/search', postMethod=True)
def searchFeatureSets():
    return handleFlaskPostRequest(
        flask.request, app.backend.runSearchFeatureSets)


@DisplayedRoute('/features/search', postMethod=True)
def searchFeatures():
    return handleFlaskPostRequest(
        flask.request, app.backend.runSearchFeatures)


@DisplayedRoute(
    '/variantsets/<no(search):id>',
    pathDisplay='/variantsets/<id>')
def getVariantSet(id):
    return handleFlaskGetRequest(
        id, flask.request, app.backend.runGetVariantSet)


@DisplayedRoute(
    '/variants/<no(search):id>',
    pathDisplay='/variants/<id>')
def getVariant(id):
    return handleFlaskGetRequest(
        id, flask.request, app.backend.runGetVariant)


@DisplayedRoute(
    '/readgroupsets/<no(search):id>',
    pathDisplay='/readgroupsets/<id>')
def getReadGroupSet(id):
    return handleFlaskGetRequest(
        id, flask.request, app.backend.runGetReadGroupSet)


@DisplayedRoute('/readgroups/<id>')
def getReadGroup(id):
    return handleFlaskGetRequest(
        id, flask.request, app.backend.runGetReadGroup)


@DisplayedRoute(
    '/callsets/<no(search):id>',
    pathDisplay='/callsets/<id>')
def getCallSet(id):
    return handleFlaskGetRequest(
        id, flask.request, app.backend.runGetCallSet)


@DisplayedRoute(
    '/featuresets/<no(search):id>',
    pathDisplay='/featuresets/<id>')
def getFeatureSet(id):
    return handleFlaskGetRequest(
        id, flask.request, app.backend.runGetFeatureSet)


@DisplayedRoute(
    '/features/<no(search):id>',
    pathDisplay='/features/<id>')
def getFeature(id):
    return handleFlaskGetRequest(
        id, flask.request, app.backend.runGetFeature)

# G2P API endpoints as proposed in
# https://github.com/ohsu-computational-biology/schemas/blob/apichanges/doc/source/api/proposed_schema_changes.md#genotypephenotypessearch


@DisplayedRoute(
    '/datasets/<no(search):datasetId>/features/search',
    pathDisplay='/datasets/<datasetId>/features/search', postMethod=True)
def getFeaturesSearch(datasetId):
    return handleFlaskPostRequest(
        flask.request, app.backend.runSearchFeatures)


@DisplayedRoute(
    '/genotypes/search',
    postMethod=True)
<<<<<<< HEAD
def getGenotypesSearch(phenotypeAssociationSetId):
    return handleFlaskPostRequest(
        flask.request, app.backend.runSearchGenotypes)
=======
def getGenotypesSearch():
    return handleFlaskPostRequest(
        flask.request,
        app.backend.runSearchGenotypes)
>>>>>>> 128c5612


@DisplayedRoute(
    '/phenotypes/search',
    postMethod=True)
<<<<<<< HEAD
def getPhenotypesSearch(phenotypeAssociationSetId):
=======
def getPhenotypesSearch():
    print(flask.request.__dict__)
>>>>>>> 128c5612
    return handleFlaskPostRequest(
        flask.request, app.backend.runSearchPhenotypes)


@DisplayedRoute(
    '/associations/<no(search):pasId>/genotypephenotypes/search',
    pathDisplay='/associations/<pasId>/genotypephenotypes/search',
    postMethod=True)
def getGenotypePhenotypesSearch(phenotypeAssociationSetId):
    return handleFlaskPostRequest(
        flask.request, app.backend.runSearchGenotypePhenotypes)


@app.route('/oauth2callback', methods=['GET'])
def oidcCallback():
    """
    Once the authorization provider has cleared the user, the browser
    is returned here with a code. This function takes that code and
    checks it with the authorization provider to prove that it is valid,
    and get a bit more information about the user (which we don't use).

    A token is generated and given to the user, and the authorization info
    retrieved above is stored against this token. Later, when a client
    connects with this token, it is assumed to be a valid user.

    :return: A display of the authentication token to use in the client. If
    OIDC is not configured, raises a NotImplementedException.
    """
    if app.oidcClient is None:
        raise exceptions.NotImplementedException()
    response = dict(flask.request.args.iteritems(multi=True))
    aresp = app.oidcClient.parse_response(
        message.AuthorizationResponse,
        info=response,
        sformat='dict')
    sessState = flask.session.get('state')
    respState = aresp['state']
    if (not isinstance(aresp, message.AuthorizationResponse) or
            respState != sessState):
        raise exceptions.NotAuthenticatedException()

    args = {
        "code": aresp['code'],
        "redirect_uri": app.oidcClient.redirect_uris[0],
        "client_id": app.oidcClient.client_id,
        "client_secret": app.oidcClient.client_secret
    }
    atr = app.oidcClient.do_access_token_request(
        scope="openid",
        state=respState,
        request_args=args)

    if not isinstance(atr, message.AccessTokenResponse):
        raise exceptions.NotAuthenticatedException()

    atrDict = atr.to_dict()
    if flask.session.get('nonce') != atrDict['id_token']['nonce']:
        raise exceptions.NotAuthenticatedException()
    key = oic.oauth2.rndstr(SECRET_KEY_LENGTH)
    flask.session['key'] = key
    app.tokenMap[key] = aresp["code"], respState, atrDict
    # flask.url_for is broken. It relies on SERVER_NAME for both name
    # and port, and defaults to 'localhost' if not found. Therefore
    # we need to fix the returned url
    indexUrl = flask.url_for('index', _external=True)
    indexParts = list(urlparse.urlparse(indexUrl))
    if ':' not in indexParts[1]:
        indexParts[1] = '{}:{}'.format(socket.gethostname(), app.myPort)
        indexUrl = urlparse.urlunparse(indexParts)
    response = flask.redirect(indexUrl)
    return response


@DisplayedRoute(
    '/datasets/<no(search):id>',
    pathDisplay='/datasets/<id>')
def getDataset(id):
    return handleFlaskGetRequest(
        id, flask.request, app.backend.runGetDataset)


@DisplayedRoute(
    '/variantannotationsets/<no(search):id>',
    pathDisplay='/variantannotationsets/<id>')
def getVariantAnnotationSet(id):
    return handleFlaskGetRequest(
        id, flask.request, app.backend.runGetVariantAnnotationSet)

# The below methods ensure that JSON is returned for various errors
# instead of the default, html


@app.errorhandler(404)
def pathNotFoundHandler(errorString):
    return handleException(exceptions.PathNotFoundException())


@app.errorhandler(405)
def methodNotAllowedHandler(errorString):
    return handleException(exceptions.MethodNotAllowedException())


@app.errorhandler(403)
def notAuthenticatedHandler(errorString):
    return handleException(exceptions.NotAuthenticatedException())<|MERGE_RESOLUTION|>--- conflicted
+++ resolved
@@ -649,27 +649,16 @@
 @DisplayedRoute(
     '/genotypes/search',
     postMethod=True)
-<<<<<<< HEAD
-def getGenotypesSearch(phenotypeAssociationSetId):
-    return handleFlaskPostRequest(
-        flask.request, app.backend.runSearchGenotypes)
-=======
 def getGenotypesSearch():
     return handleFlaskPostRequest(
         flask.request,
         app.backend.runSearchGenotypes)
->>>>>>> 128c5612
 
 
 @DisplayedRoute(
     '/phenotypes/search',
     postMethod=True)
-<<<<<<< HEAD
 def getPhenotypesSearch(phenotypeAssociationSetId):
-=======
-def getPhenotypesSearch():
-    print(flask.request.__dict__)
->>>>>>> 128c5612
     return handleFlaskPostRequest(
         flask.request, app.backend.runSearchPhenotypes)
 
