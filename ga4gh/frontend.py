"""
The Flask frontend for the GA4GH API.

TODO Document properly.
"""
from __future__ import division
from __future__ import print_function
from __future__ import unicode_literals

import os
import datetime
import socket
import urlparse
import functools
import sys
import traceback

import flask
import flask.ext.cors as cors
import humanize
import werkzeug
import oic
import oic.oauth2
import oic.oic.message as message
import requests

import ga4gh
import ga4gh.backend as backend
import ga4gh.datamodel as datamodel
import ga4gh.protocol as protocol
import ga4gh.exceptions as exceptions
import ga4gh.datarepo as datarepo
import logging
from logging import StreamHandler


MIMETYPE = "application/json"
SEARCH_ENDPOINT_METHODS = ['POST', 'OPTIONS']
SECRET_KEY_LENGTH = 24

app = flask.Flask(__name__)
assert not hasattr(app, 'urls')
app.urls = []


class NoConverter(werkzeug.routing.BaseConverter):
    """
    A converter that allows the routing matching algorithm to not
    match on certain literal terms

    This is needed because if there are e.g. two routes:

    /callsets/search
    /callsets/<id>

    A request for /callsets/search will get routed to
    the second, which is not what we want.
    """
    def __init__(self, map, *items):
        werkzeug.routing.BaseConverter.__init__(self, map)
        self.items = items

    def to_python(self, value):
        if value in self.items:
            raise werkzeug.routing.ValidationError()
        return value


app.url_map.converters['no'] = NoConverter


class ServerStatus(object):
    """
    Generates information about the status of the server for display
    """
    def __init__(self):
        self.startupTime = datetime.datetime.now()

    def getConfiguration(self):
        """
        Returns a list of configuration (key, value) tuples
        that are useful for users to view on an information page.
        Note that we should be careful here not to leak sensitive
        information. For example, keys and paths of data files should
        not be returned.
        """
        # TODO what other config keys are appropriate to export here?
        keys = [
            'DEBUG', 'REQUEST_VALIDATION', 'RESPONSE_VALIDATION',
            'DEFAULT_PAGE_SIZE', 'MAX_RESPONSE_LENGTH', 'LANDING_MESSAGE_HTML'
        ]
        return [(k, app.config[k]) for k in keys]

    def getPreciseUptime(self):
        """
        Returns the server precisely.
        """
        return self.startupTime.strftime("%H:%M:%S %d %b %Y")

    def getLandingMessageHtml(self):
        filePath = app.config.get('LANDING_MESSAGE_HTML')
        try:
            htmlFile = open(filePath, 'r')
            html = htmlFile.read()
            htmlFile.close()
        except:
            html = flask.render_template("landing_message.html")
        return html

    def getNaturalUptime(self):
        """
        Returns the uptime in a human-readable format.
        """
        return humanize.naturaltime(self.startupTime)

    def getProtocolVersion(self):
        """
        Returns the GA4GH protocol version we support.
        """
        return protocol.version

    def getServerVersion(self):
        """
        Returns the software version of this server.
        """
        return ga4gh.__version__

    def getUrls(self):
        """
        Returns the list of (httpMethod, URL) tuples that this server
        supports.
        """
        app.urls.sort()
        return app.urls

    def getDatasets(self):
        """
        Returns the list of datasetIds for this backend
        """
        return app.backend.getDataRepository().getDatasets()

    def getVariantSets(self, datasetId):
        """
        Returns the list of variant sets for the dataset
        """
        return app.backend.getDataRepository().getDataset(
            datasetId).getVariantSets()

    def getFeatureSets(self, datasetId):
        """
        Returns the list of feature sets for the dataset
        """
        return app.backend.getDataRepository().getDataset(
            datasetId).getFeatureSets()

    def getReadGroupSets(self, datasetId):
        """
        Returns the list of ReadGroupSets for the dataset
        """
        return app.backend.getDataRepository().getDataset(
            datasetId).getReadGroupSets()

    def getReferenceSets(self):
        """
        Returns the list of ReferenceSets for this server.
        """
        return app.backend.getDataRepository().getReferenceSets()

    def getVariantAnnotationSets(self, datasetId):
        """
        Returns the list of ReferenceSets for this server.
        """
        # TODO this should be displayed per-variant set, not per dataset.
        variantAnnotationSets = []
        dataset = app.backend.getDataRepository().getDataset(datasetId)
        for variantSet in dataset.getVariantSets():
            variantAnnotationSets.extend(
                variantSet.getVariantAnnotationSets())
        return variantAnnotationSets

    def getPhenotypeAssociationSets(self, datasetId):
        return app.backend.getDataRepository().getDataset(
            datasetId).getPhenotypeAssociationSets()

    def getRnaQuantificationSets(self, datasetId):
        """
        Returns the list of RnaQuantificationSets for this server.
        """
        return app.backend.getDataRepository().getDataset(
            datasetId).getRnaQuantificationSets()


def reset():
    """
    Resets the flask app; used in testing
    """
    app.config.clear()
    configStr = 'ga4gh.serverconfig:FlaskDefaultConfig'
    app.config.from_object(configStr)


def configure(configFile=None, baseConfig="ProductionConfig",
              port=8000, extraConfig={}):
    """
    TODO Document this critical function! What does it do? What does
    it assume?
    """
    file_handler = StreamHandler()
    file_handler.setLevel(logging.WARNING)
    app.logger.addHandler(file_handler)
    configStr = 'ga4gh.serverconfig:{0}'.format(baseConfig)
    app.config.from_object(configStr)
    if os.environ.get('GA4GH_CONFIGURATION') is not None:
        app.config.from_envvar('GA4GH_CONFIGURATION')
    if configFile is not None:
        app.config.from_pyfile(configFile)
    app.config.update(extraConfig.items())
    # Setup file handle cache max size
    datamodel.fileHandleCache.setMaxCacheSize(
        app.config["FILE_HANDLE_CACHE_MAX_SIZE"])
    # Setup CORS
    cors.CORS(app, allow_headers='Content-Type')
    app.serverStatus = ServerStatus()
    # Allocate the backend
    # We use URLs to specify the backend. Currently we have file:// URLs (or
    # URLs with no scheme) for the SqlDataRepository, and special empty:// and
    # simulated:// URLs for empty or simulated data sources.
    dataSource = urlparse.urlparse(app.config["DATA_SOURCE"], "file")

    if dataSource.scheme == "simulated":
        # Ignore the query string
        randomSeed = app.config["SIMULATED_BACKEND_RANDOM_SEED"]
        numCalls = app.config["SIMULATED_BACKEND_NUM_CALLS"]
        variantDensity = app.config["SIMULATED_BACKEND_VARIANT_DENSITY"]
        numVariantSets = app.config["SIMULATED_BACKEND_NUM_VARIANT_SETS"]
        numReferenceSets = app.config[
            "SIMULATED_BACKEND_NUM_REFERENCE_SETS"]
        numReferencesPerReferenceSet = app.config[
            "SIMULATED_BACKEND_NUM_REFERENCES_PER_REFERENCE_SET"]
        numAlignmentsPerReadGroup = app.config[
            "SIMULATED_BACKEND_NUM_ALIGNMENTS_PER_READ_GROUP"]
        numReadGroupsPerReadGroupSet = app.config[
            "SIMULATED_BACKEND_NUM_READ_GROUPS_PER_READ_GROUP_SET"]
<<<<<<< HEAD
        numPhenotypeAssociations = app.config[
            "SIMULATED_BACKEND_NUM_PHENOTYPE_ASSOCIATIONS"]
        numPhenotypeAssociationSets = app.config[
            "SIMULATED_BACKEND_NUM_PHENOTYPE_ASSOCIATION_SETS"]
=======
        numRnaQuantSets = app.config[
            "SIMULATED_BACKEND_NUM_RNA_QUANTIFICATION_SETS"]
        numExpressionLevels = app.config[
            "SIMULATED_BACKEND_NUM_EXPRESSION_LEVELS_PER_RNA_QUANT_SET"]

>>>>>>> 089aab7d
        dataRepository = datarepo.SimulatedDataRepository(
            randomSeed=randomSeed, numCalls=numCalls,
            variantDensity=variantDensity, numVariantSets=numVariantSets,
            numReferenceSets=numReferenceSets,
            numReferencesPerReferenceSet=numReferencesPerReferenceSet,
            numReadGroupsPerReadGroupSet=numReadGroupsPerReadGroupSet,
            numAlignments=numAlignmentsPerReadGroup,
<<<<<<< HEAD
            numPhenotypeAssociations=numPhenotypeAssociations,
            numPhenotypeAssociationSets=numPhenotypeAssociationSets)
=======
            numRnaQuantSets=numRnaQuantSets,
            numExpressionLevels=numExpressionLevels)
>>>>>>> 089aab7d
    elif dataSource.scheme == "empty":
        dataRepository = datarepo.EmptyDataRepository()
    elif dataSource.scheme == "file":
        path = os.path.join(dataSource.netloc, dataSource.path)
        dataRepository = datarepo.SqlDataRepository(path)
        dataRepository.open(datarepo.MODE_READ)
    else:
        raise exceptions.ConfigurationException(
            "Unsupported data source scheme: " + dataSource.scheme)
    theBackend = backend.Backend(dataRepository)
    theBackend.setRequestValidation(app.config["REQUEST_VALIDATION"])
    theBackend.setResponseValidation(app.config["RESPONSE_VALIDATION"])
    theBackend.setDefaultPageSize(app.config["DEFAULT_PAGE_SIZE"])
    theBackend.setMaxResponseLength(app.config["MAX_RESPONSE_LENGTH"])
    app.backend = theBackend
    app.secret_key = os.urandom(SECRET_KEY_LENGTH)
    app.oidcClient = None
    app.tokenMap = None
    app.myPort = port
    if "OIDC_PROVIDER" in app.config:
        # The oic client. If we're testing, we don't want to verify
        # SSL certificates
        app.oidcClient = oic.oic.Client(
            verify_ssl=('TESTING' not in app.config))
        app.tokenMap = {}
        try:
            app.oidcClient.provider_config(app.config['OIDC_PROVIDER'])
        except requests.exceptions.ConnectionError:
            configResponse = message.ProviderConfigurationResponse(
                issuer=app.config['OIDC_PROVIDER'],
                authorization_endpoint=app.config['OIDC_AUTHZ_ENDPOINT'],
                token_endpoint=app.config['OIDC_TOKEN_ENDPOINT'],
                revocation_endpoint=app.config['OIDC_TOKEN_REV_ENDPOINT'])
            app.oidcClient.handle_provider_config(configResponse,
                                                  app.config['OIDC_PROVIDER'])

        # The redirect URI comes from the configuration.
        # If we are testing, then we allow the automatic creation of a
        # redirect uri if none is configured
        redirectUri = app.config.get('OIDC_REDIRECT_URI')
        if redirectUri is None and 'TESTING' in app.config:
            redirectUri = 'https://{0}:{1}/oauth2callback'.format(
                socket.gethostname(), app.myPort)
        app.oidcClient.redirect_uris = [redirectUri]
        if redirectUri is []:
            raise exceptions.ConfigurationException(
                'OIDC configuration requires a redirect uri')

        # We only support dynamic registration while testing.
        if ('registration_endpoint' in app.oidcClient.provider_info and
           'TESTING' in app.config):
            app.oidcClient.register(
                app.oidcClient.provider_info["registration_endpoint"],
                redirect_uris=[redirectUri])
        else:
            response = message.RegistrationResponse(
                client_id=app.config['OIDC_CLIENT_ID'],
                client_secret=app.config['OIDC_CLIENT_SECRET'],
                redirect_uris=[redirectUri],
                verify_ssl=False)
            app.oidcClient.store_registration_info(response)


def getFlaskResponse(responseString, httpStatus=200):
    """
    Returns a Flask response object for the specified data and HTTP status.
    """
    return flask.Response(responseString, status=httpStatus, mimetype=MIMETYPE)


def handleHttpPost(request, endpoint):
    """
    Handles the specified HTTP POST request, which maps to the specified
    protocol handler endpoint and protocol request class.
    """
    if request.mimetype != MIMETYPE:
        raise exceptions.UnsupportedMediaTypeException()
    responseStr = endpoint(request.get_data())
    return getFlaskResponse(responseStr)


def handleList(id_, endpoint, request):
    """
    Handles the specified HTTP GET request, mapping to a list request
    """
    responseStr = endpoint(id_, request.args)
    return getFlaskResponse(responseStr)


def handleHttpGet(id_, endpoint):
    """
    Handles the specified HTTP GET request, which maps to the specified
    protocol handler endpoint and protocol request class
    """
    responseStr = endpoint(id_)
    return getFlaskResponse(responseStr)


def handleHttpOptions():
    """
    Handles the specified HTTP OPTIONS request.
    """
    response = getFlaskResponse("")
    response.headers.add("Access-Control-Request-Methods", "GET,POST,OPTIONS")
    return response


@app.errorhandler(Exception)
def handleException(exception):
    """
    Handles an exception that occurs somewhere in the process of handling
    a request.
    """
    serverException = exception
    if not isinstance(exception, exceptions.BaseServerException):
        with app.test_request_context():
            app.log_exception(exception)
        serverException = exceptions.getServerError(exception)
    error = serverException.toProtocolElement()
    responseStr = protocol.toJson(error)

    return getFlaskResponse(responseStr, serverException.httpStatus)


def startLogin():
    """
    If we are not logged in, this generates the redirect URL to the OIDC
    provider and returns the redirect response
    :return: A redirect response to the OIDC provider
    """
    flask.session["state"] = oic.oauth2.rndstr(SECRET_KEY_LENGTH)
    flask.session["nonce"] = oic.oauth2.rndstr(SECRET_KEY_LENGTH)
    args = {
        "client_id": app.oidcClient.client_id,
        "response_type": "code",
        "scope": ["openid", "profile"],
        "nonce": flask.session["nonce"],
        "redirect_uri": app.oidcClient.redirect_uris[0],
        "state": flask.session["state"]
    }

    result = app.oidcClient.do_authorization_request(
        request_args=args, state=flask.session["state"])
    return flask.redirect(result.url)


@app.before_request
def checkAuthentication():
    """
    The request will have a parameter 'key' if it came from the command line
    client, or have a session key of 'key' if it's the browser.
    If the token is not found, start the login process.

    If there is no oidcClient, we are running naked and we don't check.
    If we're being redirected to the oidcCallback we don't check.

    :returns None if all is ok (and the request handler continues as usual).
    Otherwise if the key was in the session (therefore we're in a browser)
    then startLogin() will redirect to the OIDC provider. If the key was in
    the request arguments, we're using the command line and just raise an
    exception.
    """
    if app.oidcClient is None:
        return
    if flask.request.endpoint == 'oidcCallback':
        return
    key = flask.session.get('key') or flask.request.args.get('key')
    if app.tokenMap.get(key) is None:
        if 'key' in flask.request.args:
            raise exceptions.NotAuthenticatedException()
        else:
            return startLogin()


def handleFlaskGetRequest(id_, flaskRequest, endpoint):
    """
    Handles the specified flask request for one of the GET URLs
    Invokes the specified endpoint to generate a response.
    """
    if flaskRequest.method == "GET":
        return handleHttpGet(id_, endpoint)
    else:
        raise exceptions.MethodNotAllowedException()


def handleFlaskListRequest(id_, flaskRequest, endpoint):
    """
    Handles the specified flask list request for one of the GET URLs.
    Invokes the specified endpoint to generate a response.
    """
    if flaskRequest.method == "GET":
        return handleList(id_, endpoint, flaskRequest)
    else:
        raise exceptions.MethodNotAllowedException()


def handleFlaskPostRequest(flaskRequest, endpoint):
    """
    Handles the specified flask request for one of the POST URLS
    Invokes the specified endpoint to generate a response.
    """
    if flaskRequest.method == "POST":
        return handleHttpPost(flaskRequest, endpoint)
    elif flaskRequest.method == "OPTIONS":
        return handleHttpOptions()
    else:
        raise exceptions.MethodNotAllowedException()


class DisplayedRoute(object):
    """
    Registers that a route should be displayed on the html page
    """
    def __init__(
            self, path, postMethod=False, pathDisplay=None):
        self.path = path
        self.methods = None
        if postMethod:
            methodDisplay = 'POST'
            self.methods = SEARCH_ENDPOINT_METHODS
        else:
            methodDisplay = 'GET'
        if pathDisplay is None:
            pathDisplay = path
        app.urls.append((methodDisplay, pathDisplay))

    def __call__(self, func):
        if self.methods is None:
            app.add_url_rule(self.path, func.func_name, func)
        else:
            app.add_url_rule(
                self.path, func.func_name, func, methods=self.methods)

        @functools.wraps(func)
        def wrapper(*args, **kwargs):
            result = func(*args, **kwargs)
            return result
        return wrapper


@app.route('/')
def index():
    return flask.render_template('index.html', info=app.serverStatus)


@app.route('/favicon.ico')
@app.route('/robots.txt')
def robots():
    return flask.send_from_directory(
        app.static_folder, flask.request.path[1:])


@DisplayedRoute('/references/<id>')
def getReference(id):
    return handleFlaskGetRequest(
        id, flask.request, app.backend.runGetReference)


@DisplayedRoute('/referencesets/<id>')
def getReferenceSet(id):
    return handleFlaskGetRequest(
        id, flask.request, app.backend.runGetReferenceSet)


@DisplayedRoute('/references/<id>/bases')
def listReferenceBases(id):
    return handleFlaskListRequest(
        id, flask.request, app.backend.runListReferenceBases)


@DisplayedRoute('/callsets/search', postMethod=True)
def searchCallSets():
    return handleFlaskPostRequest(
        flask.request, app.backend.runSearchCallSets)


@DisplayedRoute('/readgroupsets/search', postMethod=True)
def searchReadGroupSets():
    return handleFlaskPostRequest(
        flask.request, app.backend.runSearchReadGroupSets)


@DisplayedRoute('/reads/search', postMethod=True)
def searchReads():
    return handleFlaskPostRequest(
        flask.request, app.backend.runSearchReads)


@DisplayedRoute('/referencesets/search', postMethod=True)
def searchReferenceSets():
    return handleFlaskPostRequest(
        flask.request, app.backend.runSearchReferenceSets)


@DisplayedRoute('/references/search', postMethod=True)
def searchReferences():
    return handleFlaskPostRequest(
        flask.request, app.backend.runSearchReferences)


@DisplayedRoute('/variantsets/search', postMethod=True)
def searchVariantSets():
    return handleFlaskPostRequest(
        flask.request, app.backend.runSearchVariantSets)


@DisplayedRoute('/variants/search', postMethod=True)
def searchVariants():
    return handleFlaskPostRequest(
        flask.request, app.backend.runSearchVariants)


@DisplayedRoute('/variantannotationsets/search', postMethod=True)
def searchVariantAnnotationSets():
    return handleFlaskPostRequest(
        flask.request, app.backend.runSearchVariantAnnotationSets)


@DisplayedRoute('/variantannotations/search', postMethod=True)
def searchVariantAnnotations():
    return handleFlaskPostRequest(
        flask.request, app.backend.runSearchVariantAnnotations)


@DisplayedRoute('/datasets/search', postMethod=True)
def searchDatasets():
    return handleFlaskPostRequest(
        flask.request, app.backend.runSearchDatasets)


@DisplayedRoute('/featuresets/search', postMethod=True)
def searchFeatureSets():
    return handleFlaskPostRequest(
        flask.request, app.backend.runSearchFeatureSets)


@DisplayedRoute('/features/search', postMethod=True)
def searchFeatures():
    return handleFlaskPostRequest(
        flask.request, app.backend.runSearchFeatures)


@DisplayedRoute('/biosamples/search', postMethod=True)
def searchBioSamples():
    return handleFlaskPostRequest(
        flask.request, app.backend.runSearchBioSamples)


@DisplayedRoute('/individuals/search', postMethod=True)
def searchIndividuals():
    return handleFlaskPostRequest(
        flask.request, app.backend.runSearchIndividuals)


@DisplayedRoute(
    '/biosamples/<no(search):id>',
    pathDisplay='/biosamples/<id>')
def getBioSample(id):
    return handleFlaskGetRequest(
        id, flask.request, app.backend.runGetBioSample)


@DisplayedRoute(
    '/individuals/<no(search):id>',
    pathDisplay='/individuals/<id>')
def getIndividual(id):
    return handleFlaskGetRequest(
        id, flask.request, app.backend.runGetIndividual)


@DisplayedRoute('/rnaquantificationsets/search', postMethod=True)
def searchRnaQuantificationSets():
    return handleFlaskPostRequest(
        flask.request, app.backend.runSearchRnaQuantificationSets)


@DisplayedRoute('/rnaquantifications/search', postMethod=True)
def searchRnaQuantifications():
    return handleFlaskPostRequest(
        flask.request, app.backend.runSearchRnaQuantifications)


@DisplayedRoute('/expressionlevels/search', postMethod=True)
def searchExpressionLevels():
    return handleFlaskPostRequest(
        flask.request, app.backend.runSearchExpressionLevels)


@DisplayedRoute(
    '/variantsets/<no(search):id>',
    pathDisplay='/variantsets/<id>')
def getVariantSet(id):
    return handleFlaskGetRequest(
        id, flask.request, app.backend.runGetVariantSet)


@DisplayedRoute(
    '/variants/<no(search):id>',
    pathDisplay='/variants/<id>')
def getVariant(id):
    return handleFlaskGetRequest(
        id, flask.request, app.backend.runGetVariant)


@DisplayedRoute(
    '/readgroupsets/<no(search):id>',
    pathDisplay='/readgroupsets/<id>')
def getReadGroupSet(id):
    return handleFlaskGetRequest(
        id, flask.request, app.backend.runGetReadGroupSet)


@DisplayedRoute('/readgroups/<id>')
def getReadGroup(id):
    return handleFlaskGetRequest(
        id, flask.request, app.backend.runGetReadGroup)


@DisplayedRoute(
    '/callsets/<no(search):id>',
    pathDisplay='/callsets/<id>')
def getCallSet(id):
    return handleFlaskGetRequest(
        id, flask.request, app.backend.runGetCallSet)


@DisplayedRoute(
    '/featuresets/<no(search):id>',
    pathDisplay='/featuresets/<id>')
def getFeatureSet(id):
    return handleFlaskGetRequest(
        id, flask.request, app.backend.runGetFeatureSet)


@DisplayedRoute(
    '/features/<no(search):id>',
    pathDisplay='/features/<id>')
def getFeature(id):
    return handleFlaskGetRequest(
        id, flask.request, app.backend.runGetFeature)


@DisplayedRoute(
    '/rnaquantificationsets/<no(search):id>',
    pathDisplay='/rnaquantificationsets/<id>')
def getRnaQuantificationSet(id):
    return handleFlaskGetRequest(
        id, flask.request, app.backend.runGetRnaQuantificationSet)


@DisplayedRoute(
    '/rnaquantifications/<no(search):id>',
    pathDisplay='/rnaquantifications/<id>')
def getRnaQuantification(id):
    return handleFlaskGetRequest(
        id, flask.request, app.backend.runGetRnaQuantification)


@DisplayedRoute(
    '/expressionlevels/<no(search):id>',
    pathDisplay='/expressionlevels/<id>')
def getExpressionLevel(id):
    return handleFlaskGetRequest(
        id, flask.request, app.backend.runGetExpressionLevel)


@app.route('/oauth2callback', methods=['GET'])
def oidcCallback():
    """
    Once the authorization provider has cleared the user, the browser
    is returned here with a code. This function takes that code and
    checks it with the authorization provider to prove that it is valid,
    and get a bit more information about the user (which we don't use).

    A token is generated and given to the user, and the authorization info
    retrieved above is stored against this token. Later, when a client
    connects with this token, it is assumed to be a valid user.

    :return: A display of the authentication token to use in the client. If
    OIDC is not configured, raises a NotImplementedException.
    """
    if app.oidcClient is None:
        raise exceptions.NotImplementedException()
    response = dict(flask.request.args.iteritems(multi=True))
    aresp = app.oidcClient.parse_response(
        message.AuthorizationResponse,
        info=response,
        sformat='dict')
    sessState = flask.session.get('state')
    respState = aresp['state']
    if (not isinstance(aresp, message.AuthorizationResponse) or
            respState != sessState):
        raise exceptions.NotAuthenticatedException()

    args = {
        "code": aresp['code'],
        "redirect_uri": app.oidcClient.redirect_uris[0],
        "client_id": app.oidcClient.client_id,
        "client_secret": app.oidcClient.client_secret
    }
    atr = app.oidcClient.do_access_token_request(
        scope="openid",
        state=respState,
        request_args=args)

    if not isinstance(atr, message.AccessTokenResponse):
        raise exceptions.NotAuthenticatedException()

    atrDict = atr.to_dict()
    if flask.session.get('nonce') != atrDict['id_token']['nonce']:
        raise exceptions.NotAuthenticatedException()
    key = oic.oauth2.rndstr(SECRET_KEY_LENGTH)
    flask.session['key'] = key
    app.tokenMap[key] = aresp["code"], respState, atrDict
    # flask.url_for is broken. It relies on SERVER_NAME for both name
    # and port, and defaults to 'localhost' if not found. Therefore
    # we need to fix the returned url
    indexUrl = flask.url_for('index', _external=True)
    indexParts = list(urlparse.urlparse(indexUrl))
    if ':' not in indexParts[1]:
        indexParts[1] = '{}:{}'.format(socket.gethostname(), app.myPort)
        indexUrl = urlparse.urlunparse(indexParts)
    response = flask.redirect(indexUrl)
    return response


@DisplayedRoute(
    '/datasets/<no(search):id>',
    pathDisplay='/datasets/<id>')
def getDataset(id):
    return handleFlaskGetRequest(
        id, flask.request, app.backend.runGetDataset)


@DisplayedRoute(
    '/variantannotationsets/<no(search):id>',
    pathDisplay='/variantannotationsets/<id>')
def getVariantAnnotationSet(id):
    return handleFlaskGetRequest(
        id, flask.request, app.backend.runGetVariantAnnotationSet)


@DisplayedRoute('/phenotypes/search', postMethod=True)
def searchPhenotypes():
    return handleFlaskPostRequest(
        flask.request, app.backend.runSearchPhenotypes)


@DisplayedRoute('/genotypephenotypes/search', postMethod=True)
def searchGenotypePhenotypes():
    return handleFlaskPostRequest(
        flask.request,
        app.backend.runSearchGenotypePhenotypes)


@DisplayedRoute('/phenotypeassociationsets/search', postMethod=True)
def searchPhenotypeAssociationSets():
    return handleFlaskPostRequest(
        flask.request, app.backend.runSearchPhenotypeAssociationSets)


# The below methods ensure that JSON is returned for various errors
# instead of the default, html


@app.errorhandler(404)
def pathNotFoundHandler(errorString):
    return handleException(exceptions.PathNotFoundException())


@app.errorhandler(405)
def methodNotAllowedHandler(errorString):
    return handleException(exceptions.MethodNotAllowedException())


@app.errorhandler(403)
def notAuthenticatedHandler(errorString):
    return handleException(exceptions.NotAuthenticatedException())<|MERGE_RESOLUTION|>--- conflicted
+++ resolved
@@ -241,18 +241,15 @@
             "SIMULATED_BACKEND_NUM_ALIGNMENTS_PER_READ_GROUP"]
         numReadGroupsPerReadGroupSet = app.config[
             "SIMULATED_BACKEND_NUM_READ_GROUPS_PER_READ_GROUP_SET"]
-<<<<<<< HEAD
         numPhenotypeAssociations = app.config[
             "SIMULATED_BACKEND_NUM_PHENOTYPE_ASSOCIATIONS"]
         numPhenotypeAssociationSets = app.config[
             "SIMULATED_BACKEND_NUM_PHENOTYPE_ASSOCIATION_SETS"]
-=======
         numRnaQuantSets = app.config[
             "SIMULATED_BACKEND_NUM_RNA_QUANTIFICATION_SETS"]
         numExpressionLevels = app.config[
             "SIMULATED_BACKEND_NUM_EXPRESSION_LEVELS_PER_RNA_QUANT_SET"]
 
->>>>>>> 089aab7d
         dataRepository = datarepo.SimulatedDataRepository(
             randomSeed=randomSeed, numCalls=numCalls,
             variantDensity=variantDensity, numVariantSets=numVariantSets,
@@ -260,13 +257,9 @@
             numReferencesPerReferenceSet=numReferencesPerReferenceSet,
             numReadGroupsPerReadGroupSet=numReadGroupsPerReadGroupSet,
             numAlignments=numAlignmentsPerReadGroup,
-<<<<<<< HEAD
             numPhenotypeAssociations=numPhenotypeAssociations,
-            numPhenotypeAssociationSets=numPhenotypeAssociationSets)
-=======
             numRnaQuantSets=numRnaQuantSets,
             numExpressionLevels=numExpressionLevels)
->>>>>>> 089aab7d
     elif dataSource.scheme == "empty":
         dataRepository = datarepo.EmptyDataRepository()
     elif dataSource.scheme == "file":
