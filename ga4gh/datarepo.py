"""
The backing data store for the GA4GH server
"""
from __future__ import division
from __future__ import print_function
from __future__ import unicode_literals

import json
import os
import sqlite3

import ga4gh.datamodel as datamodel
import ga4gh.datamodel.datasets as datasets
import ga4gh.datamodel.ontologies as ontologies
import ga4gh.datamodel.reads as reads
import ga4gh.datamodel.references as references
import ga4gh.datamodel.variants as variants
import ga4gh.datamodel.sequenceAnnotations as sequenceAnnotations
<<<<<<< HEAD
import ga4gh.datamodel.bio_metadata as biodata
=======
import ga4gh.datamodel.genotype_phenotype as g2p
import ga4gh.datamodel.genotype_phenotype_featureset as g2pFeatureset
>>>>>>> 660f632a
import ga4gh.exceptions as exceptions

from ga4gh import protocol

MODE_READ = 'r'
MODE_WRITE = 'w'


class AbstractDataRepository(object):
    """
    An abstract GA4GH data repository
    """
    def __init__(self):
        self._datasetIdMap = {}
        self._datasetNameMap = {}
        self._datasetIds = []
        self._referenceSetIdMap = {}
        self._referenceSetNameMap = {}
        self._referenceSetIds = []
        self._ontologyNameMap = {}
        self._ontologyIdMap = {}
        self._ontologyIds = []

    def addDataset(self, dataset):
        """
        Adds the specified dataset to this data repository.
        """
        id_ = dataset.getId()
        self._datasetIdMap[id_] = dataset
        self._datasetNameMap[dataset.getLocalId()] = dataset
        self._datasetIds.append(id_)

    def addReferenceSet(self, referenceSet):
        """
        Adds the specified reference set to this data repository.
        """
        id_ = referenceSet.getId()
        self._referenceSetIdMap[id_] = referenceSet
        self._referenceSetNameMap[referenceSet.getLocalId()] = referenceSet
        self._referenceSetIds.append(id_)

    def addOntology(self, ontology):
        """
        Add an ontology map to this data repository.
        """
        self._ontologyNameMap[ontology.getName()] = ontology
        self._ontologyIdMap[ontology.getId()] = ontology
        self._ontologyIds.append(ontology.getId())

    def getDatasets(self):
        """
        Returns a list of datasets in this data repository
        """
        return [self._datasetIdMap[id_] for id_ in self._datasetIds]

    def getNumDatasets(self):
        """
        Returns the number of datasets in this data repository.
        """
        return len(self._datasetIds)

    def getDataset(self, id_):
        """
        Returns a dataset with the specified ID, or raises a
        DatasetNotFoundException if it does not exist.
        """
        if id_ not in self._datasetIdMap:
            raise exceptions.DatasetNotFoundException(id_)
        return self._datasetIdMap[id_]

    def getDatasetByIndex(self, index):
        """
        Returns the dataset at the specified index.
        """
        return self._datasetIdMap[self._datasetIds[index]]

    def getDatasetByName(self, name):
        """
        Returns the dataset with the specified name.
        """
        if name not in self._datasetNameMap:
            raise exceptions.DatasetNameNotFoundException(name)
        return self._datasetNameMap[name]

    def getReferenceSets(self):
        """
        Returns the list of ReferenceSets in this data repository
        """
        return [self._referenceSetIdMap[id_] for id_ in self._referenceSetIds]

    def getNumReferenceSets(self):
        """
        Returns the number of reference sets in this data repository.
        """
        return len(self._referenceSetIds)

    def getOntology(self, id_):
        """
        Returns the ontology with the specified ID.
        """
        if id_ not in self._ontologyIdMap:
            raise exceptions.OntologyNotFoundException(id_)
        return self._ontologyIdMap[id_]

    def getOntologyByName(self, name):
        """
        Returns an ontology by name
        """
        if name not in self._ontologyNameMap:
            raise exceptions.OntologyNameNotFoundException(name)
        return self._ontologyNameMap[name]

    def getOntologys(self):
        """
        Returns all ontologys in the repo
        """
        return [self._ontologyIdMap[id_] for id_ in self._ontologyIds]

    def getReferenceSet(self, id_):
        """
        Retuns the ReferenceSet with the specified ID, or raises a
        ReferenceSetNotFoundException if it does not exist.
        """
        if id_ not in self._referenceSetIdMap:
            raise exceptions.ReferenceSetNotFoundException(id_)
        return self._referenceSetIdMap[id_]

    def getReferenceSetByIndex(self, index):
        """
        Returns the reference set at the specified index.
        """
        return self._referenceSetIdMap[self._referenceSetIds[index]]

    def getReferenceSetByName(self, name):
        """
        Returns the reference set with the specified name.
        """
        if name not in self._referenceSetNameMap:
            raise exceptions.ReferenceSetNameNotFoundException(name)
        return self._referenceSetNameMap[name]

    def getReadGroupSet(self, id_):
        """
        Returns the readgroup set with the specified ID.
        """
        compoundId = datamodel.ReadGroupSetCompoundId.parse(id_)
        dataset = self.getDataset(compoundId.dataset_id)
        return dataset.getReadGroupSet(id_)

    def getVariantSet(self, id_):
        """
        Returns the readgroup set with the specified ID.
        """
        compoundId = datamodel.VariantSetCompoundId.parse(id_)
        dataset = self.getDataset(compoundId.dataset_id)
        return dataset.getVariantSet(id_)

    def printSummary(self):
        """
        Prints a summary of this data repository to stdout.
        """
        print("Ontologies:")
        for ontology in self.getOntologys():
            print(
                "",
                ontology.getOntologyPrefix(),
                ontology.getName(),
                ontology.getDataUrl(),
                sep="\t")
        print("ReferenceSets:")
        for referenceSet in self.getReferenceSets():
            print(
                "", referenceSet.getLocalId(), referenceSet.getId(),
                referenceSet.getDescription(), referenceSet.getDataUrl(),
                sep="\t")
            for reference in referenceSet.getReferences():
                print(
                    "\t", reference.getLocalId(), reference.getId(),
                    sep="\t")
        print("Datasets:")
        for dataset in self.getDatasets():
            print(
                "", dataset.getLocalId(), dataset.getId(),
                dataset.getDescription(), sep="\t")
            print("\tReadGroupSets:")
            for readGroupSet in dataset.getReadGroupSets():
                print(
                    "\t", readGroupSet.getLocalId(),
                    readGroupSet.getReferenceSet().getLocalId(),
                    readGroupSet.getId(),
                    readGroupSet.getDataUrl(), sep="\t")
                for readGroup in readGroupSet.getReadGroups():
                    print(
                        "\t\t", readGroup.getId(), readGroup.getLocalId(),
                        sep="\t")
            print("\tVariantSets:")
            for variantSet in dataset.getVariantSets():
                print(
                    "\t", variantSet.getLocalId(),
                    variantSet.getReferenceSet().getLocalId(),
                    variantSet.getId(),
                    sep="\t")
                if variantSet.getNumVariantAnnotationSets() > 0:
                    print("\t\tVariantAnnotationSets:")
                    for vas in variantSet.getVariantAnnotationSets():
                        print(
                            "\t\t", vas.getLocalId(),
                            vas.getAnnotationType(),
                            vas.getOntology().getName(), sep="\t")
            print("\tFeatureSets:")
            for featureSet in dataset.getFeatureSets():
                print(
                    "\t", featureSet.getLocalId(),
                    featureSet.getReferenceSet().getLocalId(),
                    featureSet.getOntology().getName(),
                    featureSet.getId(),
                    sep="\t")
            print("\tPhenotypeAssociationSets:")
            for phenotypeAssociationSet in \
                    dataset.getPhenotypeAssociationSets():
                print(
                    "\t", phenotypeAssociationSet.getLocalId(),
                    phenotypeAssociationSet.getParentContainer().getId(),
                    sep="\t")
                # TODO - gabrielle please improve this listing


class EmptyDataRepository(AbstractDataRepository):
    """
    A data repository that contains no data
    """
    def __init__(self):
        super(EmptyDataRepository, self).__init__()


class SimulatedDataRepository(AbstractDataRepository):
    """
    A data repository that is simulated
    """
    def __init__(
            self, randomSeed=0, numDatasets=2,
            numVariantSets=1, numCalls=1, variantDensity=0.5,
            numReferenceSets=1, numReferencesPerReferenceSet=1,
            numReadGroupSets=1, numReadGroupsPerReadGroupSet=1,
            numAlignments=2):
        super(SimulatedDataRepository, self).__init__()

        # References
        for i in range(numReferenceSets):
            localId = "referenceSet{}".format(i)
            seed = randomSeed + i
            referenceSet = references.SimulatedReferenceSet(
                localId, seed, numReferencesPerReferenceSet)
            self.addReferenceSet(referenceSet)

        # Datasets
        for i in range(numDatasets):
            seed = randomSeed + i
            localId = "simulatedDataset{}".format(i)
            referenceSet = self.getReferenceSetByIndex(i % numReferenceSets)
            dataset = datasets.SimulatedDataset(
                localId, referenceSet=referenceSet, randomSeed=seed,
                numCalls=numCalls, variantDensity=variantDensity,
                numVariantSets=numVariantSets,
                numReadGroupSets=numReadGroupSets,
                numReadGroupsPerReadGroupSet=numReadGroupsPerReadGroupSet,
                numAlignments=numAlignments)
            self.addDataset(dataset)


class SqlDataRepository(AbstractDataRepository):
    """
    A data repository based on a SQL database.
    """
    class SchemaVersion(object):
        """
        The version of the data repository SQL schema
        """
        def __init__(self, versionString):
            splits = versionString.split('.')
            assert len(splits) == 2
            self.major = splits[0]
            self.minor = splits[1]

        def __str__(self):
            return "{}.{}".format(self.major, self.minor)

    version = SchemaVersion("2.0")
    systemKeySchemaVersion = "schemaVersion"
    systemKeyCreationTimeStamp = "creationTimeStamp"

    def __init__(self, fileName):
        super(SqlDataRepository, self).__init__()
        self._dbFilename = fileName
        # We open the repo in either read or write mode. When we want to
        # update the repo we open it in write mode. For normal online
        # server use, we open it in read mode.
        self._openMode = None
        # Values filled in using the DB. These will all be None until
        # we have called load()
        self._schemaVersion = None
        self._creationTimeStamp = None
        # Connection to the DB.
        self._dbConnection = None

    def _checkWriteMode(self):
        if self._openMode != MODE_WRITE:
            raise ValueError("Repo must be opened in write mode")

    def _checkReadMode(self):
        if self._openMode != MODE_READ:
            raise ValueError("Repo must be opened in read mode")

    def open(self, mode=MODE_READ):
        """
        Opens this repo in the specified mode.

        TODO: figure out the correct semantics of this and document
        the intended future behaviour as well as the current
        transitional behaviour.
        """
        if mode not in [MODE_READ, MODE_WRITE]:
            error = "Open mode must be '{}' or '{}'".format(
                MODE_READ, MODE_WRITE)
            raise ValueError(error)
        self._openMode = mode
        if mode == MODE_READ:
            self.assertExists()
        self._safeConnect()
        # Turn on foreign key constraints.
        cursor = self._dbConnection.cursor()
        cursor.execute("PRAGMA foreign_keys = ON;")
        self._dbConnection.commit()
        if mode == MODE_READ:
            # This is part of the transitional behaviour where
            # we load the whole DB into memory to get access to
            # the data model.
            self.load()

    def commit(self):
        """
        Commits any changes made to the repo. It is an error to call
        this function if the repo is not opened in write-mode.
        """
        self._checkWriteMode()
        self._dbConnection.commit()

    def close(self):
        """
        Closes this repo.
        """
        if self._openMode is None:
            raise ValueError("Repo already closed")
        self._openMode = None
        self._dbConnection.close()
        self._dbConnection = None

    def verify(self):
        """
        Verifies that the data in the repository is consistent.
        """
        # TODO this should emit to a log that we can configure so we can
        # have verbosity levels. We should provide a way to configure
        # where we look at various chromosomes and so on. This will be
        # an important debug tool for administrators.
        for ontology in self.getOntologys():
            print(
                "Verifying Ontology", ontology.getName(),
                "@", ontology.getDataUrl())
            # TODO how do we verify this? Check some well-know SO terms?
        for referenceSet in self.getReferenceSets():
            print(
                "Verifying ReferenceSet", referenceSet.getLocalId(),
                "@", referenceSet.getDataUrl())
            for reference in referenceSet.getReferences():
                length = min(reference.getLength(), 1000)
                bases = reference.getBases(0, length)
                assert len(bases) == length
                print(
                    "\tReading", length, "bases from",
                    reference.getLocalId())
        for dataset in self.getDatasets():
            print("Verifying Dataset", dataset.getLocalId())
            for featureSet in dataset.getFeatureSets():
                for referenceSet in self.getReferenceSets():
                    # TODO cycle through references?
                    reference = referenceSet.getReferences()[0]
                    print(
                        "\tVerifying FeatureSet",
                        featureSet.getLocalId(),
                        "with reference", reference.getLocalId())
                    length = min(reference.getLength(), 1000)
                    features = featureSet.getFeatures(
                        reference.getLocalId(), 0, length, None, 3)
                    for feature in features:
                        print("\t{}".format(feature))
            for readGroupSet in dataset.getReadGroupSets():
                print(
                    "\tVerifying ReadGroupSet", readGroupSet.getLocalId(),
                    "@", readGroupSet.getDataUrl())
                references = readGroupSet.getReferenceSet().getReferences()
                # TODO should we cycle through the references? Should probably
                # be an option.
                reference = references[0]
                max_alignments = 10
                for readGroup in readGroupSet.getReadGroups():
                    alignments = readGroup.getReadAlignments(reference)
                    for i, alignment in enumerate(alignments):
                        if i == max_alignments:
                            break
                    print(
                        "\t\tRead", i, "alignments from",
                        readGroup.getLocalId())
            for variantSet in dataset.getVariantSets():
                print("\tVerifying VariantSet", variantSet.getLocalId())
                max_variants = 10
                max_annotations = 10
                refMap = variantSet.getReferenceToDataUrlIndexMap()
                for referenceName, (dataUrl, indexFile) in refMap.items():
                    variants = variantSet.getVariants(referenceName, 0, 2**31)
                    for i, variant in enumerate(variants):
                        if i == max_variants:
                            break
                    print(
                        "\t\tRead", i, "variants from reference",
                        referenceName, "@", dataUrl)
                for annotationSet in variantSet.getVariantAnnotationSets():
                    print(
                        "\t\tVerifying VariantAnnotationSet",
                        annotationSet.getLocalId())
                    for referenceName in refMap.keys():
                        annotations = annotationSet.getVariantAnnotations(
                            referenceName, 0, 2**31)
                        for i, annotation in enumerate(annotations):
                            if i == max_annotations:
                                break
                    print(
                        "\t\t\tRead", i, "annotations from reference",
                        referenceName)
            for phenotypeAssociationSet \
                    in dataset.getPhenotypeAssociationSets():
                print("\t\tVerifying PhenotypeAssociationSet")
                print(
                    "\t\t\t", phenotypeAssociationSet.getLocalId(),
                    phenotypeAssociationSet.getParentContainer().getId(),
                    sep="\t")
                # TODO - gabrielle please improve this verification,
                #        print out number of tuples in graph

    def _safeConnect(self):
        try:
            # The next line creates the file if it did not exist previously
            self._dbConnection = sqlite3.connect(self._dbFilename)
        except sqlite3.OperationalError:
            # raised e.g. when directory passed as dbFilename
            raise exceptions.RepoInvalidDatabaseException(self._dbFilename)

    def _createSystemTable(self, cursor):
        sql = """
            CREATE TABLE System (
                key TEXT NOT NULL PRIMARY KEY,
                value TEXT NOT NULL
            );
        """
        cursor.execute(sql)
        cursor.execute(
            "INSERT INTO System VALUES "
            "('{}', '{}')".format(
                self.systemKeySchemaVersion, self.version))
        cursor.execute(
            "INSERT INTO System VALUES ('{}', datetime('now'))".format(
                self.systemKeyCreationTimeStamp))

    def _readSystemTable(self, cursor):
        sql = "SELECT key, value FROM System;"
        cursor.execute(sql)
        config = {}
        for row in cursor:
            config[row[0]] = row[1]
        row = cursor.fetchone()
        self._schemaVersion = config[self.systemKeySchemaVersion]
        self._creationTimeStamp = config[self.systemKeyCreationTimeStamp]
        schemaVersion = self.SchemaVersion(self._schemaVersion)
        if schemaVersion.major != self.version.major:
            raise exceptions.RepoSchemaVersionMismatchException(
                schemaVersion, self.version)

    def _createOntologyTable(self, cursor):
        sql = """
            CREATE TABLE Ontology(
                id TEXT NOT NULL PRIMARY KEY,
                name TEXT NOT NULL,
                dataUrl TEXT NOT NULL,
                ontologyPrefix TEXT NOT NULL,
                UNIQUE (name)
            );
        """
        cursor.execute(sql)

    def insertOntology(self, ontology):
        """
        Inserts the specified ontology into this repository.
        """
        sql = """
            INSERT INTO Ontology(id, name, dataUrl, ontologyPrefix)
            VALUES (?, ?, ?, ?);
        """
        cursor = self._dbConnection.cursor()
        # TODO we need to create a proper ID when we're doing ID generation
        # for the rest of the container objects.
        try:
            cursor.execute(sql, (
                ontology.getName(),
                ontology.getName(),
                ontology.getDataUrl(),
                ontology.getOntologyPrefix()))
        except sqlite3.IntegrityError:
            raise exceptions.DuplicateNameException(ontology.getName())

    def _readOntologyTable(self, cursor):
        cursor.row_factory = sqlite3.Row
        cursor.execute("SELECT * FROM Ontology;")
        for row in cursor:
            ontology = ontologies.Ontology(row[b'name'])
            ontology.populateFromRow(row)
            self.addOntology(ontology)

    def removeOntology(self, ontology):
        """
        Removes the specified ontology term map from this repository.
        """
        sql = "DELETE FROM Ontology WHERE name=?"
        cursor = self._dbConnection.cursor()
        cursor.execute(sql, (ontology.getName(),))

    def _createReferenceTable(self, cursor):
        sql = """
            CREATE TABLE Reference (
                id TEXT PRIMARY KEY,
                name TEXT NOT NULL,
                referenceSetId TEXT NOT NULL,
                length INTEGER,
                isDerived INTEGER,
                md5checksum TEXT,
                ncbiTaxonId INTEGER,
                sourceAccessions TEXT,
                sourceDivergence REAL,
                sourceUri TEXT,
                UNIQUE (referenceSetId, name),
                FOREIGN KEY(referenceSetId) REFERENCES ReferenceSet(id)
                    ON DELETE CASCADE
            );
        """
        cursor.execute(sql)

    def insertReference(self, reference):
        """
        Inserts the specified reference into this repository.
        """
        sql = """
            INSERT INTO Reference (
                id, referenceSetId, name, length, isDerived, md5checksum,
                ncbiTaxonId, sourceAccessions, sourceUri)
            VALUES (?, ?, ?, ?, ?, ?, ?, ?, ?);
        """
        cursor = self._dbConnection.cursor()
        cursor.execute(sql, (
            reference.getId(), reference.getParentContainer().getId(),
            reference.getLocalId(), reference.getLength(),
            reference.getIsDerived(), reference.getMd5Checksum(),
            reference.getNcbiTaxonId(),
            # We store the list of sourceAccessions as a JSON string. Perhaps
            # this should be another table?
            json.dumps(reference.getSourceAccessions()),
            reference.getSourceUri()))

    def _readReferenceTable(self, cursor):
        cursor.row_factory = sqlite3.Row
        cursor.execute("SELECT * FROM Reference;")
        for row in cursor:
            referenceSet = self.getReferenceSet(row[b'referenceSetId'])
            reference = references.HtslibReference(referenceSet, row[b'name'])
            reference.populateFromRow(row)
            assert reference.getId() == row[b"id"]
            referenceSet.addReference(reference)

    def _createReferenceSetTable(self, cursor):
        sql = """
            CREATE TABLE ReferenceSet (
                id TEXT NOT NULL PRIMARY KEY,
                name TEXT NOT NULL,
                description TEXT,
                assemblyId TEXT,
                isDerived INTEGER,
                md5checksum TEXT,
                ncbiTaxonId INTEGER,
                sourceAccessions TEXT,
                sourceUri TEXT,
                dataUrl TEXT NOT NULL,
                UNIQUE (name)
            );
        """
        cursor.execute(sql)

    def insertReferenceSet(self, referenceSet):
        """
        Inserts the specified referenceSet into this repository.
        """
        sql = """
            INSERT INTO ReferenceSet (
                id, name, description, assemblyId, isDerived, md5checksum,
                ncbiTaxonId, sourceAccessions, sourceUri, dataUrl)
            VALUES (?, ?, ?, ?, ?, ?, ?, ?, ?, ?);
        """
        cursor = self._dbConnection.cursor()
        try:
            cursor.execute(sql, (
                referenceSet.getId(), referenceSet.getLocalId(),
                referenceSet.getDescription(), referenceSet.getAssemblyId(),
                referenceSet.getIsDerived(), referenceSet.getMd5Checksum(),
                referenceSet.getNcbiTaxonId(),
                # We store the list of sourceAccessions as a JSON string.
                # Perhaps this should be another table?
                json.dumps(referenceSet.getSourceAccessions()),
                referenceSet.getSourceUri(), referenceSet.getDataUrl()))
        except sqlite3.IntegrityError:
            raise exceptions.DuplicateNameException(referenceSet.getLocalId())
        for reference in referenceSet.getReferences():
            self.insertReference(reference)

    def _readReferenceSetTable(self, cursor):
        cursor.row_factory = sqlite3.Row
        cursor.execute("SELECT * FROM ReferenceSet;")
        for row in cursor:
            referenceSet = references.HtslibReferenceSet(row[b'name'])
            referenceSet.populateFromRow(row)
            assert referenceSet.getId() == row[b"id"]
            # Insert the referenceSet into the memory-based object model.
            self.addReferenceSet(referenceSet)

    def _createDatasetTable(self, cursor):
        sql = """
            CREATE TABLE Dataset (
                id TEXT NOT NULL PRIMARY KEY,
                name TEXT NOT NULL,
                description TEXT,
                UNIQUE (name)
            );
        """
        cursor.execute(sql)

    def insertDataset(self, dataset):
        """
        Inserts the specified dataset into this repository.
        """
        sql = """
            INSERT INTO Dataset (id, name, description)
            VALUES (?, ?, ?);
        """
        cursor = self._dbConnection.cursor()
        try:
            cursor.execute(sql, (
                dataset.getId(), dataset.getLocalId(),
                dataset.getDescription()))
        except sqlite3.IntegrityError:
            raise exceptions.DuplicateNameException(dataset.getLocalId())

    def removeDataset(self, dataset):
        """
        Removes the specified dataset from this repository. This performs
        a cascading removal of all items within this dataset.
        """
        sql = "DELETE FROM Dataset WHERE id=?"
        cursor = self._dbConnection.cursor()
        cursor.execute(sql, (dataset.getId(),))

    def removeFeatureSet(self, featureSet):
        """
        Removes the specified featureSet from this repository.
        """
        sql = "DELETE FROM FeatureSet WHERE id=?"
        cursor = self._dbConnection.cursor()
        cursor.execute(sql, (featureSet.getId(),))

    def _readDatasetTable(self, cursor):
        cursor.row_factory = sqlite3.Row
        cursor.execute("SELECT * FROM Dataset;")
        for row in cursor:
            dataset = datasets.Dataset(row[b'name'])
            dataset.populateFromRow(row)
            assert dataset.getId() == row[b"id"]
            # Insert the dataset into the memory-based object model.
            self.addDataset(dataset)

    def _createReadGroupTable(self, cursor):
        sql = """
            CREATE TABLE ReadGroup (
                id TEXT NOT NULL PRIMARY KEY,
                readGroupSetId TEXT NOT NULL,
                name TEXT NOT NULL,
                predictedInsertSize INTEGER,
                sampleName TEXT,
                description TEXT,
                stats TEXT NOT NULL,
                experiment TEXT NOT NULL,
                bioSampleId TEXT,
                created TEXT,
                updated TEXT,
                UNIQUE (readGroupSetId, name),
                FOREIGN KEY(readGroupSetId) REFERENCES ReadGroupSet(id)
                    ON DELETE CASCADE
            );
        """
        cursor.execute(sql)

    def insertReadGroup(self, readGroup):
        """
        Inserts the specified readGroup into the DB.
        """
        sql = """
            INSERT INTO ReadGroup (
                id, readGroupSetId, name, predictedInsertSize,
                sampleName, description, stats, experiment,
                bioSampleId, created, updated)
            VALUES
                (?, ?, ?, ?, ?, ?, ?, ?, ?, datetime('now'), datetime('now'));
        """
        cursor = self._dbConnection.cursor()
        statsJson = json.dumps(protocol.toJsonDict(readGroup.getStats()))
        experimentJson = json.dumps(
            protocol.toJsonDict(readGroup.getExperiment()))
        cursor.execute(sql, (
            readGroup.getId(), readGroup.getParentContainer().getId(),
            readGroup.getLocalId(), readGroup.getPredictedInsertSize(),
            readGroup.getSampleName(), readGroup.getDescription(),
            statsJson, experimentJson, readGroup.getBioSampleId()))

    def removeReadGroupSet(self, readGroupSet):
        """
        Removes the specified readGroupSet from this repository. This performs
        a cascading removal of all items within this readGroupSet.
        """
        sql = "DELETE FROM ReadGroupSet WHERE id=?"
        cursor = self._dbConnection.cursor()
        cursor.execute(sql, (readGroupSet.getId(),))

    def removeVariantSet(self, variantSet):
        """
        Removes the specified variantSet from this repository. This performs
        a cascading removal of all items within this variantSet.
        """
        sql = "DELETE FROM VariantSet WHERE id=?"
        cursor = self._dbConnection.cursor()
        cursor.execute(sql, (variantSet.getId(),))

    def removeBioSample(self, bioSample):
        """
        Removes the specified bioSample from this repository.
        """
        sql = "DELETE FROM BioSample WHERE id=?"
        cursor = self._dbConnection.cursor()
        cursor.execute(sql, (bioSample.getId(),))

    def removeIndividual(self, individual):
        """
        Removes the specified individual from this repository.
        """
        sql = "DELETE FROM Individual WHERE id=?"
        cursor = self._dbConnection.cursor()
        cursor.execute(sql, (individual.getId(),))

    def _readReadGroupTable(self, cursor):
        cursor.row_factory = sqlite3.Row
        cursor.execute("SELECT * FROM ReadGroup;")
        for row in cursor:
            readGroupSet = self.getReadGroupSet(row[b'readGroupSetId'])
            readGroup = reads.HtslibReadGroup(readGroupSet, row[b'name'])
            # TODO set the reference set.
            readGroup.populateFromRow(row)
            assert readGroup.getId() == row[b'id']
            # Insert the readGroupSet into the memory-based object model.
            readGroupSet.addReadGroup(readGroup)

    def _createReadGroupSetTable(self, cursor):
        sql = """
            CREATE TABLE ReadGroupSet (
                id TEXT NOT NULL PRIMARY KEY,
                name TEXT NOT NULL,
                datasetId TEXT NOT NULL,
                referenceSetId TEXT NOT NULL,
                programs TEXT,
                stats TEXT NOT NULL,
                dataUrl TEXT NOT NULL,
                indexFile TEXT NOT NULL,
                UNIQUE (datasetId, name),
                FOREIGN KEY(datasetId) REFERENCES Dataset(id)
                    ON DELETE CASCADE,
                FOREIGN KEY(referenceSetId) REFERENCES ReferenceSet(id)
            );
        """
        cursor.execute(sql)

    def insertReadGroupSet(self, readGroupSet):
        """
        Inserts a the specified readGroupSet into this repository.
        """
        sql = """
            INSERT INTO ReadGroupSet (
                id, datasetId, referenceSetId, name, programs, stats,
                dataUrl, indexFile)
            VALUES (?, ?, ?, ?, ?, ?, ?, ?);
        """
        programsJson = json.dumps(
            [protocol.toJsonDict(program) for program in
             readGroupSet.getPrograms()])
        statsJson = json.dumps(protocol.toJsonDict(readGroupSet.getStats()))
        cursor = self._dbConnection.cursor()
        try:
            cursor.execute(sql, (
                readGroupSet.getId(),
                readGroupSet.getParentContainer().getId(),
                readGroupSet.getReferenceSet().getId(),
                readGroupSet.getLocalId(),
                programsJson, statsJson, readGroupSet.getDataUrl(),
                readGroupSet.getIndexFile()))
        except sqlite3.IntegrityError:
            raise exceptions.DuplicateNameException(
                readGroupSet.getLocalId(),
                readGroupSet.getParentContainer().getLocalId())
        for readGroup in readGroupSet.getReadGroups():
            self.insertReadGroup(readGroup)

    def removeReferenceSet(self, referenceSet):
        """
        Removes the specified referenceSet from this repository. This performs
        a cascading removal of all references within this referenceSet.
        However, it does not remove any of the ReadGroupSets or items that
        refer to this ReferenceSet. These must be deleted before the
        referenceSet can be removed.
        """
        sql = "DELETE FROM ReferenceSet WHERE id=?"
        cursor = self._dbConnection.cursor()
        cursor.execute(sql, (referenceSet.getId(),))

    def _readReadGroupSetTable(self, cursor):
        cursor.row_factory = sqlite3.Row
        cursor.execute("SELECT * FROM ReadGroupSet;")
        for row in cursor:
            dataset = self.getDataset(row[b'datasetId'])
            readGroupSet = reads.HtslibReadGroupSet(dataset, row[b'name'])
            referenceSet = self.getReferenceSet(row[b'referenceSetId'])
            readGroupSet.setReferenceSet(referenceSet)
            readGroupSet.populateFromRow(row)
            assert readGroupSet.getId() == row[b'id']
            # Insert the readGroupSet into the memory-based object model.
            dataset.addReadGroupSet(readGroupSet)

    def _createVariantAnnotationSetTable(self, cursor):
        sql = """
            CREATE TABLE VariantAnnotationSet (
                id TEXT NOT NULL PRIMARY KEY,
                name TEXT NOT NULL,
                variantSetId TEXT NOT NULL,
                ontologyId TEXT NOT NULL,
                analysis TEXT,
                annotationType TEXT,
                created TEXT,
                updated TEXT,
                UNIQUE (variantSetId, name),
                FOREIGN KEY(variantSetId) REFERENCES VariantSet(id)
                    ON DELETE CASCADE,
                FOREIGN KEY(ontologyId) REFERENCES Ontology(id)
            );
        """
        cursor.execute(sql)

    def insertVariantAnnotationSet(self, variantAnnotationSet):
        """
        Inserts a the specified variantAnnotationSet into this repository.
        """
        sql = """
            INSERT INTO VariantAnnotationSet (
                id, variantSetId, ontologyId, name, analysis, annotationType,
                created, updated)
            VALUES (?, ?, ?, ?, ?, ?, ?, ?);
        """
        analysisJson = json.dumps(
            protocol.toJsonDict(variantAnnotationSet.getAnalysis()))
        cursor = self._dbConnection.cursor()
        cursor.execute(sql, (
            variantAnnotationSet.getId(),
            variantAnnotationSet.getParentContainer().getId(),
            variantAnnotationSet.getOntology().getId(),
            variantAnnotationSet.getLocalId(),
            analysisJson,
            variantAnnotationSet.getAnnotationType(),
            variantAnnotationSet.getCreationTime(),
            variantAnnotationSet.getUpdatedTime()))

    def _readVariantAnnotationSetTable(self, cursor):
        cursor.row_factory = sqlite3.Row
        cursor.execute("SELECT * FROM VariantAnnotationSet;")
        for row in cursor:
            variantSet = self.getVariantSet(row[b'variantSetId'])
            ontology = self.getOntology(row[b'ontologyId'])
            variantAnnotationSet = variants.HtslibVariantAnnotationSet(
                variantSet, row[b'name'])
            variantAnnotationSet.setOntology(ontology)
            variantAnnotationSet.populateFromRow(row)
            assert variantAnnotationSet.getId() == row[b'id']
            # Insert the variantAnnotationSet into the memory-based model.
            variantSet.addVariantAnnotationSet(variantAnnotationSet)

    def _createCallSetTable(self, cursor):
        sql = """
            CREATE TABLE CallSet (
                id TEXT NOT NULL PRIMARY KEY,
                name TEXT NOT NULL,
                variantSetId TEXT NOT NULL,
                bioSampleId TEXT,
                UNIQUE (variantSetId, name),
                FOREIGN KEY(variantSetId) REFERENCES VariantSet(id)
                    ON DELETE CASCADE
            );
        """
        cursor.execute(sql)

    def insertCallSet(self, callSet):
        """
        Inserts a the specified callSet into this repository.
        """
        sql = """
            INSERT INTO CallSet (
                id, name, variantSetId, bioSampleId)
            VALUES (?, ?, ?, ?);
        """
        cursor = self._dbConnection.cursor()
        cursor.execute(sql, (
            callSet.getId(),
            callSet.getLocalId(),
            callSet.getParentContainer().getId(),
            callSet.getBioSampleId()))

    def _readCallSetTable(self, cursor):
        cursor.row_factory = sqlite3.Row
        cursor.execute("SELECT * FROM CallSet;")
        for row in cursor:
            variantSet = self.getVariantSet(row[b'variantSetId'])
            callSet = variants.CallSet(variantSet, row[b'name'])
            callSet.populateFromRow(row)
            assert callSet.getId() == row[b'id']
            # Insert the callSet into the memory-based object model.
            variantSet.addCallSet(callSet)

    def _createVariantSetTable(self, cursor):
        sql = """
            CREATE TABLE VariantSet (
                id TEXT NOT NULL PRIMARY KEY,
                name TEXT NOT NULL,
                datasetId TEXT NOT NULL,
                referenceSetId TEXT NOT NULL,
                created TEXT,
                updated TEXT,
                metadata TEXT,
                dataUrlIndexMap TEXT NOT NULL,
                UNIQUE (datasetID, name),
                FOREIGN KEY(datasetId) REFERENCES Dataset(id)
                    ON DELETE CASCADE,
                FOREIGN KEY(referenceSetId) REFERENCES ReferenceSet(id)
            );
        """
        cursor.execute(sql)

    def insertVariantSet(self, variantSet):
        """
        Inserts a the specified variantSet into this repository.
        """
        sql = """
            INSERT INTO VariantSet (
                id, datasetId, referenceSetId, name, created, updated,
                metadata, dataUrlIndexMap)
            VALUES (?, ?, ?, ?, datetime('now'), datetime('now'), ?, ?);
        """
        cursor = self._dbConnection.cursor()
        # We cheat a little here with the VariantSetMetadata, and encode these
        # within the table as a JSON dump. These should really be stored in
        # their own table
        metadataJson = json.dumps(
            [protocol.toJsonDict(metadata) for metadata in
             variantSet.getMetadata()])
        urlMapJson = json.dumps(variantSet.getReferenceToDataUrlIndexMap())
        try:
            cursor.execute(sql, (
                variantSet.getId(), variantSet.getParentContainer().getId(),
                variantSet.getReferenceSet().getId(), variantSet.getLocalId(),
                metadataJson, urlMapJson))
        except sqlite3.IntegrityError:
            raise exceptions.DuplicateNameException(
                variantSet.getLocalId(),
                variantSet.getParentContainer().getLocalId())
        for callSet in variantSet.getCallSets():
            self.insertCallSet(callSet)

    def _readVariantSetTable(self, cursor):
        cursor.row_factory = sqlite3.Row
        cursor.execute("SELECT * FROM VariantSet;")
        for row in cursor:
            dataset = self.getDataset(row[b'datasetId'])
            referenceSet = self.getReferenceSet(row[b'referenceSetId'])
            variantSet = variants.HtslibVariantSet(dataset, row[b'name'])
            variantSet.setReferenceSet(referenceSet)
            variantSet.populateFromRow(row)
            assert variantSet.getId() == row[b'id']
            # Insert the variantSet into the memory-based object model.
            dataset.addVariantSet(variantSet)

    def _createFeatureSetTable(self, cursor):
        sql = """
            CREATE TABLE FeatureSet (
                id TEXT NOT NULL PRIMARY KEY,
                name TEXT NOT NULL,
                datasetId TEXT NOT NULL,
                referenceSetId TEXT NOT NULL,
                ontologyId TEXT NOT NULL,
                info TEXT,
                sourceUri TEXT,
                dataUrl TEXT NOT NULL,
                UNIQUE (datasetId, name),
                FOREIGN KEY(datasetId) REFERENCES Dataset(id)
                    ON DELETE CASCADE,
                FOREIGN KEY(referenceSetId) REFERENCES ReferenceSet(id)
                FOREIGN KEY(ontologyId) REFERENCES Ontology(id)
            );
        """
        cursor.execute(sql)

    def insertFeatureSet(self, featureSet):
        """
        Inserts a the specified featureSet into this repository.
        """
        # TODO add support for info and sourceUri fields.
        sql = """
            INSERT INTO FeatureSet (
                id, datasetId, referenceSetId, ontologyId, name, dataUrl)
            VALUES (?, ?, ?, ?, ?, ?)
        """
        cursor = self._dbConnection.cursor()
        cursor.execute(sql, (
            featureSet.getId(),
            featureSet.getParentContainer().getId(),
            featureSet.getReferenceSet().getId(),
            featureSet.getOntology().getId(),
            featureSet.getLocalId(),
            featureSet.getDataUrl()))

    def _readFeatureSetTable(self, cursor):
        cursor.row_factory = sqlite3.Row
        cursor.execute("SELECT * FROM FeatureSet;")
        for row in cursor:
            dataset = self.getDataset(row[b'datasetId'])
            # START Load feature set from g2p
            # TODO perhaps extend the database record to include class_name
            if row[b'name'] == 'cgd':
                featureSet = \
                    g2pFeatureset \
                    .PhenotypeAssociationFeatureSet(dataset, row[b'name'])
            else:
                featureSet = sequenceAnnotations.Gff3DbFeatureSet(
                    dataset, row[b'name'])
            # END
            featureSet.setReferenceSet(
                self.getReferenceSet(row[b'referenceSetId']))
            featureSet.setOntology(self.getOntology(row[b'ontologyId']))
            featureSet.populateFromRow(row)
            assert featureSet.getId() == row[b'id']
            dataset.addFeatureSet(featureSet)

<<<<<<< HEAD
    def _createBioSampleTable(self, cursor):
        sql = """
            CREATE TABLE BioSample (
                id TEXT NOT NULL PRIMARY KEY,
                datasetId TEXT NOT NULL,
                name TEXT NOT NULL,
                description TEXT,
                disease TEXT,
                created TEXT,
                updated TEXT,
                individualId TEXT,
                info TEXT,
                UNIQUE (datasetId, name),
                FOREIGN KEY(datasetId) REFERENCES Dataset(id)
                    ON DELETE CASCADE
            );
        """
        cursor.execute(sql)

    def insertBioSample(self, bioSample):
        """
        Inserts the specified BioSample into this repository.
        """
        sql = """
            INSERT INTO BioSample (
                id, datasetId, name, description, disease,
                created, updated, individualId, info)
            VALUES (?, ?, ?, ?, ?, ?, ?, ?, ?)
        """
        cursor = self._dbConnection.cursor()
        cursor.execute(sql, (
            bioSample.getId(),
            bioSample.getParentContainer().getId(),
            bioSample.getLocalId(),
            bioSample.getDescription(),
            json.dumps(bioSample.getDisease()),
            bioSample.getCreated(),
            bioSample.getUpdated(),
            bioSample.getIndividualId(),
            json.dumps(bioSample.getInfo())))

    def _readBioSampleTable(self, cursor):
        cursor.row_factory = sqlite3.Row
        cursor.execute("SELECT * FROM BioSample;")
        for row in cursor:
            dataset = self.getDataset(row[b'datasetId'])
            bioSample = biodata.BioSample(
                dataset, row[b'name'])
            bioSample.populateFromRow(row)
            assert bioSample.getId() == row[b'id']
            dataset.addBioSample(bioSample)

    def _createIndividualTable(self, cursor):
        sql = """
            CREATE TABLE Individual (
                id TEXT NOT NULL PRIMARY KEY,
                datasetId TEXT NOT NULL,
                name TEXT,
                description TEXT,
                created TEXT NOT NULL,
                updated TEXT,
                species TEXT,
                sex TEXT,
                info TEXT,
=======
    def _createPhenotypeAssociationSetTable(self, cursor):
        sql = """
            CREATE TABLE PhenotypeAssociationSet (
                id TEXT NOT NULL PRIMARY KEY,
                name TEXT,
                datasetId TEXT NOT NULL,
                dataUrl TEXT NOT NULL,
>>>>>>> 660f632a
                UNIQUE (datasetId, name),
                FOREIGN KEY(datasetId) REFERENCES Dataset(id)
                    ON DELETE CASCADE
            );
        """
        cursor.execute(sql)

<<<<<<< HEAD
    def insertIndividual(self, individual):
=======
    def insertPhenotypeAssociationSet(self, phenotypeAssociationSet):
>>>>>>> 660f632a
        """
        Inserts the specified individual into this repository.
        """
        # TODO add support for info and sourceUri fields.
        sql = """
<<<<<<< HEAD
            INSERT INTO Individual (
                id, datasetId, name, description, created,
                updated, species, sex, info)
            VALUES (?, ?, ?, ?, ?, ?, ?, ?, ?)
        """
        cursor = self._dbConnection.cursor()
        cursor.execute(sql, (
            individual.getId(),
            individual.getParentContainer().getId(),
            individual.getLocalId(),
            individual.getDescription(),
            individual.getCreated(),
            individual.getUpdated(),
            json.dumps(individual.getSpecies()),
            json.dumps(individual.getSex()),
            json.dumps(individual.getInfo())))

    def _readIndividualTable(self, cursor):
        cursor.row_factory = sqlite3.Row
        cursor.execute("SELECT * FROM Individual;")
        for row in cursor:
            dataset = self.getDataset(row[b'datasetId'])
            individual = biodata.Individual(
                dataset, row[b'name'])
            individual.populateFromRow(row)
            assert individual.getId() == row[b'id']
            dataset.addIndividual(individual)
=======
            INSERT INTO PhenotypeAssociationSet (
                id, name, datasetId,dataUrl )
            VALUES (?, ?, ?, ?)
        """
        cursor = self._dbConnection.cursor()
        cursor.execute(sql, (
            phenotypeAssociationSet.getId(),
            phenotypeAssociationSet.getLocalId(),
            phenotypeAssociationSet.getParentContainer().getId(),
            phenotypeAssociationSet._dataUrl
            ))

    def _readPhenotypeAssociationSetTable(self, cursor):
        cursor.row_factory = sqlite3.Row
        cursor.execute("SELECT * FROM PhenotypeAssociationSet;")
        for row in cursor:
            dataset = self.getDataset(row[b'datasetId'])
            phenotypeAssociationSet = g2p.PhenotypeAssociationSet(
                dataset, row[b'name'], row[b'dataUrl'])
            dataset.addPhenotypeAssociationSet(phenotypeAssociationSet)
>>>>>>> 660f632a

    def initialise(self):
        """
        Initialise this data repostitory, creating any necessary directories
        and file paths.
        """
        self._checkWriteMode()
        cursor = self._dbConnection
        self._createSystemTable(cursor)
        self._createOntologyTable(cursor)
        self._createReferenceSetTable(cursor)
        self._createReferenceTable(cursor)
        self._createDatasetTable(cursor)
        self._createReadGroupSetTable(cursor)
        self._createReadGroupTable(cursor)
        self._createCallSetTable(cursor)
        self._createVariantSetTable(cursor)
        self._createVariantAnnotationSetTable(cursor)
        self._createFeatureSetTable(cursor)
<<<<<<< HEAD
        self._createBioSampleTable(cursor)
        self._createIndividualTable(cursor)
=======
        self._createPhenotypeAssociationSetTable(cursor)
>>>>>>> 660f632a

    def exists(self):
        """
        Checks that this data repository exists in the file system and has the
        required structure.
        """
        # TODO should this invoke a full load operation or just check the DB
        # exists?
        return os.path.exists(self._dbFilename)

    def assertExists(self):
        if not self.exists():
            raise exceptions.RepoNotFoundException(self._dbFilename)

    def delete(self):
        """
        Delete this data repository by recursively removing all directories.
        This will delete ALL data stored within the repository!!
        """
        os.unlink(self._dbFilename)

    def load(self):
        """
        Loads this data repository into memory.
        """
        with sqlite3.connect(self._dbFilename) as db:
            cursor = db.cursor()
            try:
                self._readSystemTable(cursor)
            except (sqlite3.OperationalError, sqlite3.DatabaseError):
                raise exceptions.RepoInvalidDatabaseException(
                    self._dbFilename)
            self._readOntologyTable(cursor)
            self._readReferenceSetTable(cursor)
            self._readReferenceTable(cursor)
            self._readDatasetTable(cursor)
            self._readReadGroupSetTable(cursor)
            self._readReadGroupTable(cursor)
            self._readVariantSetTable(cursor)
            self._readCallSetTable(cursor)
            self._readVariantAnnotationSetTable(cursor)
            self._readFeatureSetTable(cursor)
<<<<<<< HEAD
            self._readBioSampleTable(cursor)
            self._readIndividualTable(cursor)
=======
            self._readPhenotypeAssociationSetTable(cursor)
>>>>>>> 660f632a
<|MERGE_RESOLUTION|>--- conflicted
+++ resolved
@@ -16,12 +16,9 @@
 import ga4gh.datamodel.references as references
 import ga4gh.datamodel.variants as variants
 import ga4gh.datamodel.sequenceAnnotations as sequenceAnnotations
-<<<<<<< HEAD
 import ga4gh.datamodel.bio_metadata as biodata
-=======
 import ga4gh.datamodel.genotype_phenotype as g2p
 import ga4gh.datamodel.genotype_phenotype_featureset as g2pFeatureset
->>>>>>> 660f632a
 import ga4gh.exceptions as exceptions
 
 from ga4gh import protocol
@@ -1099,7 +1096,6 @@
             assert featureSet.getId() == row[b'id']
             dataset.addFeatureSet(featureSet)
 
-<<<<<<< HEAD
     def _createBioSampleTable(self, cursor):
         sql = """
             CREATE TABLE BioSample (
@@ -1164,15 +1160,6 @@
                 species TEXT,
                 sex TEXT,
                 info TEXT,
-=======
-    def _createPhenotypeAssociationSetTable(self, cursor):
-        sql = """
-            CREATE TABLE PhenotypeAssociationSet (
-                id TEXT NOT NULL PRIMARY KEY,
-                name TEXT,
-                datasetId TEXT NOT NULL,
-                dataUrl TEXT NOT NULL,
->>>>>>> 660f632a
                 UNIQUE (datasetId, name),
                 FOREIGN KEY(datasetId) REFERENCES Dataset(id)
                     ON DELETE CASCADE
@@ -1180,17 +1167,12 @@
         """
         cursor.execute(sql)
 
-<<<<<<< HEAD
     def insertIndividual(self, individual):
-=======
-    def insertPhenotypeAssociationSet(self, phenotypeAssociationSet):
->>>>>>> 660f632a
         """
         Inserts the specified individual into this repository.
         """
         # TODO add support for info and sourceUri fields.
         sql = """
-<<<<<<< HEAD
             INSERT INTO Individual (
                 id, datasetId, name, description, created,
                 updated, species, sex, info)
@@ -1218,7 +1200,24 @@
             individual.populateFromRow(row)
             assert individual.getId() == row[b'id']
             dataset.addIndividual(individual)
-=======
+
+    def _createPhenotypeAssociationSetTable(self, cursor):
+        sql = """
+            CREATE TABLE PhenotypeAssociationSet (
+                id TEXT NOT NULL PRIMARY KEY,
+                name TEXT,
+                datasetId TEXT NOT NULL,
+                dataUrl TEXT NOT NULL,
+                UNIQUE (datasetId, name),
+                FOREIGN KEY(datasetId) REFERENCES Dataset(id)
+                    ON DELETE CASCADE
+            );
+        """
+        cursor.execute(sql)
+
+    def insertPhenotypeAssociationSet(self, phenotypeAssociationSet):
+        # TODO add support for info and sourceUri fields.
+        sql = """
             INSERT INTO PhenotypeAssociationSet (
                 id, name, datasetId,dataUrl )
             VALUES (?, ?, ?, ?)
@@ -1239,7 +1238,6 @@
             phenotypeAssociationSet = g2p.PhenotypeAssociationSet(
                 dataset, row[b'name'], row[b'dataUrl'])
             dataset.addPhenotypeAssociationSet(phenotypeAssociationSet)
->>>>>>> 660f632a
 
     def initialise(self):
         """
@@ -1259,12 +1257,9 @@
         self._createVariantSetTable(cursor)
         self._createVariantAnnotationSetTable(cursor)
         self._createFeatureSetTable(cursor)
-<<<<<<< HEAD
         self._createBioSampleTable(cursor)
         self._createIndividualTable(cursor)
-=======
         self._createPhenotypeAssociationSetTable(cursor)
->>>>>>> 660f632a
 
     def exists(self):
         """
@@ -1307,9 +1302,6 @@
             self._readCallSetTable(cursor)
             self._readVariantAnnotationSetTable(cursor)
             self._readFeatureSetTable(cursor)
-<<<<<<< HEAD
             self._readBioSampleTable(cursor)
             self._readIndividualTable(cursor)
-=======
-            self._readPhenotypeAssociationSetTable(cursor)
->>>>>>> 660f632a
+            self._readPhenotypeAssociationSetTable(cursor)