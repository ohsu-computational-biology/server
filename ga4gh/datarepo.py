--- conflicted
+++ resolved
@@ -173,15 +173,13 @@
     """
     referenceSetsDirName = "referenceSets"
     datasetsDirName = "datasets"
+    g2pDirName = "g2pDatasets"
 
     def __init__(self, dataDir, doConsistencyCheck=True):
         super(FileSystemDataRepository, self).__init__()
         self._dataDir = dataDir
-<<<<<<< HEAD
-        sourceDirNames = ["referenceSets", "datasets", "g2pDatasets"]
-=======
-        sourceDirNames = [self.referenceSetsDirName, self.datasetsDirName]
->>>>>>> 0be6d08b
+        sourceDirNames = [self.referenceSetsDirName, self.datasetsDirName,
+                          self.g2pDirName]
         constructors = [
             references.HtslibReferenceSet, datasets.FileSystemDataset,
             genotype_phenotype.G2PDataset]
@@ -190,6 +188,8 @@
         for sourceDirName, constructor, objectAdder in zip(
                 sourceDirNames, constructors, objectAdders):
             sourceDir = os.path.join(self._dataDir, sourceDirName)
+            if self.g2pDirName in sourceDir:
+                continue
             for setName in os.listdir(sourceDir):
                 relativePath = os.path.join(sourceDir, setName)
                 if os.path.isdir(relativePath):
