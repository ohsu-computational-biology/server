--- conflicted
+++ resolved
@@ -745,8 +745,6 @@
 
 
 def addGenotypePhenotypeSearchParser(subparsers):
-<<<<<<< HEAD
-=======
     parser = subparsers.add_parser(
         "genotypephenotype-search",
         description="Search for genotype to phenotype associations",
@@ -761,7 +759,6 @@
 
 
 def addVariantsSearchParser(subparsers):
->>>>>>> 25c2c944
     parser = subparsers.add_parser(
         "genotypephenotype-search",
         description="Search for genotype to phenotype associations",
