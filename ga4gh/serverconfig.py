--- conflicted
+++ resolved
@@ -31,13 +31,10 @@
     SIMULATED_BACKEND_NUM_REFERENCES_PER_REFERENCE_SET = 1
     SIMULATED_BACKEND_NUM_ALIGNMENTS_PER_READ_GROUP = 2
     SIMULATED_BACKEND_NUM_READ_GROUPS_PER_READ_GROUP_SET = 2
-<<<<<<< HEAD
     SIMULATED_BACKEND_NUM_PHENOTYPE_ASSOCIATIONS = 2
     SIMULATED_BACKEND_NUM_PHENOTYPE_ASSOCIATION_SETS = 2
-=======
     SIMULATED_BACKEND_NUM_RNA_QUANTIFICATION_SETS = 2
     SIMULATED_BACKEND_NUM_EXPRESSION_LEVELS_PER_RNA_QUANT_SET = 2
->>>>>>> 089aab7d
 
     FILE_HANDLE_CACHE_MAX_SIZE = 50
 
