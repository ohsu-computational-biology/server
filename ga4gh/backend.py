--- conflicted
+++ resolved
@@ -430,11 +430,7 @@
         return self._topLevelObjectGenerator(
             request, dataset.getNumPhenotypeAssociationSets(),
             dataset.getPhenotypeAssociationSetByIndex)
-<<<<<<< HEAD
-
-=======
-            
->>>>>>> 632a4fda
+
     def readGroupSetsGenerator(self, request):
         """
         Returns a generator over the (readGroupSet, nextPageToken) pairs
@@ -978,13 +974,6 @@
             protocol.SearchFeaturesResponse,
             self.featuresGenerator)
 
-<<<<<<< HEAD
-    def runSearchPhenotypes(self, request):
-        return self.runSearchRequest(
-            request, protocol.SearchPhenotypesRequest,
-            protocol.SearchPhenotypesResponse,
-            self.phenotypesGenerator)
-=======
     def runSearchGenotypePhenotype(self, request):
             return self.runSearchRequest(
                 request, protocol.SearchGenotypePhenotypeRequest,
@@ -1017,5 +1006,4 @@
         annotationList = phenotypeAssociationSet.getAssociations(
             request.feature, request.evidence, request.phenotype,
             request.pageSize, offset)
-        return self._protocolListGenerator(request, annotationList)
->>>>>>> 632a4fda
+        return self._protocolListGenerator(request, annotationList)