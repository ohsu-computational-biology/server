--- conflicted
+++ resolved
@@ -383,7 +383,6 @@
             protocol.SearchCallSetsResponse,
             self.callSetsGenerator)
 
-<<<<<<< HEAD
     def searchFeatures(self, request):
         """
         Returns a SearchFeaturesResponse for the specified
@@ -391,7 +390,7 @@
         """
         # TODO
         raise exceptions.NotImplementedException("Implement me!")
-=======
+
     def searchRnaQuantification(self, request):
         """
         Returns a SearchRnaQuantificationResponse for the specified
@@ -421,7 +420,6 @@
             request, protocol.SearchFeatureGroupRequest,
             protocol.SearchFeatureGroupResponse,
             self.featureGroupGenerator)
->>>>>>> 9ea385ce
 
     # Iterators over the data hieararchy
 
