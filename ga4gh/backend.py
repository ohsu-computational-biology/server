--- conflicted
+++ resolved
@@ -437,7 +437,6 @@
             protocol.SearchCallSetsResponse,
             self.callSetsGenerator)
 
-<<<<<<< HEAD
     def searchFeatures(self, request):
         """
         Returns a SearchFeaturesResponse for the specified
@@ -475,7 +474,7 @@
             request, protocol.SearchFeatureGroupRequest,
             protocol.SearchFeatureGroupResponse,
             self.featureGroupGenerator)
-=======
+
     def searchDatasets(self, request):
         """
         Returns a SearchDatasetsResponse object for the specified
@@ -485,7 +484,6 @@
             request, protocol.SearchDatasetsRequest,
             protocol.SearchDatasetsResponse,
             self.datasetsGenerator)
->>>>>>> 37a03c2f
 
     # Iterators over the data hieararchy
 
