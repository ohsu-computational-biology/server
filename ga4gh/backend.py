--- conflicted
+++ resolved
@@ -489,7 +489,6 @@
             request, self.getDataRepository().getNumDatasets(),
             self.getDataRepository().getDatasetByIndex)
 
-<<<<<<< HEAD
     def bioSamplesGenerator(self, request):
         dataset = self.getDataRepository().getDataset(request.dataset_id)
         results = []
@@ -516,7 +515,7 @@
             if include:
                 results.append(obj)
         return self._objectListGenerator(request, results)
-=======
+
     def phenotypeAssociationSetsGenerator(self, request):
         """
         Returns a generator over the (phenotypeAssociationSet, nextPageToken)
@@ -526,7 +525,6 @@
         return self._topLevelObjectGenerator(
             request, dataset.getNumPhenotypeAssociationSets(),
             dataset.getPhenotypeAssociationSetByIndex)
->>>>>>> 660f632a
 
     def readGroupSetsGenerator(self, request):
         """
@@ -739,18 +737,10 @@
         else:
             start = request.start
             end = request.end
-<<<<<<< HEAD
-=======
-
-        # otherwise use sequence annotations ...
->>>>>>> 660f632a
         return featureSet.getFeatures(
             request.reference_name, start, end,
             request.page_token, request.page_size,
             request.feature_types, parentId, request.name, request.gene_symbol)
-<<<<<<< HEAD
-=======
-
 
     def phenotypesGenerator(self, request):
         """
@@ -821,7 +811,6 @@
         annotationList = phenotypeAssociationSet.getAssociations(
             request, request.page_size, offset, dataset.getFeatureSets() )
         return self._protocolListGenerator(request, annotationList)
->>>>>>> 660f632a
 
     def callSetsGenerator(self, request):
         """
