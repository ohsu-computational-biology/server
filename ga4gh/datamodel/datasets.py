"""
Dataset objects
"""
from __future__ import division
from __future__ import print_function
from __future__ import unicode_literals

import fnmatch
import json
import os

import ga4gh.datamodel as datamodel
import ga4gh.datamodel.reads as reads
import ga4gh.datamodel.sequenceAnnotations as sequenceAnnotations
import ga4gh.datamodel.variants as variants
import ga4gh.exceptions as exceptions
import ga4gh.protocol as protocol
<<<<<<< HEAD
import ga4gh.datamodel.genotype_phenotype as g2p
=======
from ga4gh import pb
>>>>>>> 17821706


class Dataset(datamodel.DatamodelObject):
    """
    The base class of datasets containing variants and reads
    """
    compoundIdClass = datamodel.DatasetCompoundId

    def __init__(self, localId):
        super(Dataset, self).__init__(None, localId)
        self._description = None
        self._variantSetIds = []
        self._variantSetIdMap = {}
        self._variantSetNameMap = {}
        self._featureSetIds = []
        self._featureSetIdMap = {}
        self._featureSetNameMap = {}
        self._readGroupSetIds = []
        self._readGroupSetIdMap = {}
        self._readGroupSetNameMap = {}
        self._phenotypeAssociationSetIdMap = {}
        self._phenotypeAssociationSetNameMap = {}
        self._phenotypeAssociationSetIds = []

    def populateFromRow(self, row):
        """
        Populates the instance variables of this Dataset from the
        specified database row.
        """
        self._description = row[b'description']

    def setDescription(self, description):
        """
        Sets the description for this dataset to the specified value.
        """
        self._description = description

    def addVariantSet(self, variantSet):
        """
        Adds the specified variantSet to this dataset.
        """
        id_ = variantSet.getId()
        self._variantSetIdMap[id_] = variantSet
        self._variantSetNameMap[variantSet.getLocalId()] = variantSet
        self._variantSetIds.append(id_)

    def addFeatureSet(self, featureSet):
        """
        Adds the specified variantSet to this dataset.
        """
        id_ = featureSet.getId()
        self._featureSetIdMap[id_] = featureSet
        self._featureSetIds.append(id_)
        name = featureSet.getLocalId()
        self._featureSetNameMap[name] = featureSet

    def addReadGroupSet(self, readGroupSet):
        """
        Adds the specified readGroupSet to this dataset.
        """
        id_ = readGroupSet.getId()
        self._readGroupSetIdMap[id_] = readGroupSet
        self._readGroupSetNameMap[readGroupSet.getLocalId()] = readGroupSet
        self._readGroupSetIds.append(id_)

    def toProtocolElement(self):
        dataset = protocol.Dataset()
        dataset.id = self.getId()
        dataset.name = pb.string(self.getLocalId())
        dataset.description = pb.string(self.getDescription())
        return dataset

    def getVariantSets(self):
        """
        Returns the list of VariantSets in this dataset
        """
        return [self._variantSetIdMap[id_] for id_ in self._variantSetIds]

    def getNumVariantSets(self):
        """
        Returns the number of variant sets in this dataset.
        """
        return len(self._variantSetIds)

    def getVariantSet(self, id_):
        """
        Returns the VariantSet with the specified name, or raises a
        VariantSetNotFoundException otherwise.
        """
        if id_ not in self._variantSetIdMap:
            raise exceptions.VariantSetNotFoundException(id_)
        return self._variantSetIdMap[id_]

    def getVariantSetByIndex(self, index):
        """
        Returns the variant set at the specified index in this dataset.
        """
        return self._variantSetIdMap[self._variantSetIds[index]]

    def getVariantSetByName(self, name):
        """
        Returns a VariantSet with the specified name, or raises a
        VariantSetNameNotFoundException if it does not exist.
        """
        if name not in self._variantSetNameMap:
            raise exceptions.VariantSetNameNotFoundException(name)
        return self._variantSetNameMap[name]

    def addPhenotypeAssociationSet(self, phenotypeAssociationSet):
        """
        Adds the specified g2p association set to this backend.
        """
        id_ = phenotypeAssociationSet.getId()
        self._phenotypeAssociationSetIdMap[id_] = phenotypeAssociationSet
        self._phenotypeAssociationSetNameMap[
            phenotypeAssociationSet.getLocalId()] = phenotypeAssociationSet
        self._phenotypeAssociationSetIds.append(id_)

    def getPhenotypeAssociationSets(self):
        return [self._phenotypeAssociationSetIdMap[id_]
                for id_ in self._phenotypeAssociationSetIdMap]

    def getPhenotypeAssociationSet(self, id_):
        return self._phenotypeAssociationSetIdMap[id_]

    def getPhenotypeAssociationSetByName(self, name):
        if name not in self._phenotypeAssociationSetNameMap:
            # TODO make a new exception
            # TODO is this codeblock reachable?
            raise exceptions.DatasetNameNotFoundException(name)
        return self._phenotypeAssociationSetNameMap[name]

    def getPhenotypeAssociationSetByIndex(self, index):
        return self._phenotypeAssociationSetIdMap[
            self._phenotypeAssociationSetIds[index]]

    def getNumPhenotypeAssociationSets(self):
        """
        Returns the number of reference sets in this data repository.
        """
        return len(self._phenotypeAssociationSetIds)

    def getFeatureSets(self):
        """
        Returns the list of FeatureSets in this dataset
        """
        return [self._featureSetIdMap[id_] for id_ in self._featureSetIds]

    def getNumFeatureSets(self):
        """
        Returns the number of feature sets in this dataset.
        """
        return len(self._featureSetIds)

    def getFeatureSet(self, id_):
        """
        Returns the FeatureSet with the specified id, or raises a
        FeatureSetNotFoundException otherwise.
        """
        if id_ not in self._featureSetIdMap:
            raise exceptions.FeatureSetNotFoundException(id_)
        return self._featureSetIdMap[id_]

    def getFeatureSetByName(self, name):
        """
        Returns the FeatureSet with the specified name, or raises
        an exception otherwise.
        """
        if name not in self._featureSetNameMap:
            raise exceptions.FeatureSetNameNotFoundException(name)
        return self._featureSetNameMap[name]

    def getFeatureSetByIndex(self, index):
        """
        Returns the feature set at the specified index in this dataset.
        """
        return self._featureSetIdMap[self._featureSetIds[index]]

    def getNumReadGroupSets(self):
        """
        Returns the number of readgroup sets in this dataset.
        """
        return len(self._readGroupSetIds)

    def getReadGroupSets(self):
        """
        Returns the list of ReadGroupSets in this dataset
        """
        return [self._readGroupSetIdMap[id_] for id_ in self._readGroupSetIds]

    def getReadGroupSetByName(self, name):
        """
        Returns a ReadGroupSet with the specified name, or raises a
        ReadGroupSetNameNotFoundException if it does not exist.
        """
        if name not in self._readGroupSetNameMap:
            raise exceptions.ReadGroupSetNameNotFoundException(name)
        return self._readGroupSetNameMap[name]

    def getReadGroupSetByIndex(self, index):
        """
        Returns the readgroup set at the specified index in this dataset.
        """
        return self._readGroupSetIdMap[self._readGroupSetIds[index]]

    def getReadGroupSet(self, id_):
        """
        Returns the ReadGroupSet with the specified name, or raises
        a ReadGroupSetNotFoundException otherwise.
        """
        if id_ not in self._readGroupSetIdMap:
            raise exceptions.ReadGroupNotFoundException(id_)
        return self._readGroupSetIdMap[id_]

    def getDescription(self):
        """
        Returns the free text description of this dataset.
        """
        return self._description


class SimulatedDataset(Dataset):
    """
    A simulated dataset
    """
    def __init__(
            self, localId, referenceSet, randomSeed=0,
            numVariantSets=1, numCalls=1, variantDensity=0.5,
            numReadGroupSets=1, numReadGroupsPerReadGroupSet=1,
            numAlignments=1, numFeatureSets=1, numPhenotypeAssociationSets=1):
        super(SimulatedDataset, self).__init__(localId)
        self._description = "Simulated dataset {}".format(localId)

        for i in range(numPhenotypeAssociationSets):
            localId = "simPas{}".format(i)
            seed = randomSeed + i
            phenotypeAssociationSet = g2p.SimulatedPhenotypeAssociationSet(
                self, localId, seed)
            self.addPhenotypeAssociationSet(phenotypeAssociationSet)

        # TODO create a simulated Ontology
        # Variants
        for i in range(numVariantSets):
            localId = "simVs{}".format(i)
            seed = randomSeed + i
            variantSet = variants.SimulatedVariantSet(
                self, referenceSet, localId, seed, numCalls, variantDensity)
            self.addVariantSet(variantSet)
            variantAnnotationSet = variants.SimulatedVariantAnnotationSet(
                variantSet, "simVas{}".format(i), seed)
            variantSet.addVariantAnnotationSet(variantAnnotationSet)
        # Reads
        for i in range(numReadGroupSets):
            localId = 'simRgs{}'.format(i)
            seed = randomSeed + i
            readGroupSet = reads.SimulatedReadGroupSet(
                self, localId, referenceSet, seed,
                numReadGroupsPerReadGroupSet, numAlignments)
            self.addReadGroupSet(readGroupSet)
        # Features
        for i in range(numFeatureSets):
            localId = "simFs{}".format(i)
            seed = randomSeed + i
            featureSet = sequenceAnnotations.SimulatedFeatureSet(
                self, localId, seed)
            featureSet.setReferenceSet(referenceSet)
            self.addFeatureSet(featureSet)


class FileSystemDataset(Dataset):
    """
    A dataset based on the file system
    """
    variantsDirName = "variants"
    readsDirName = "reads"
    phenotypeAssociationSetsDirName = "phenotypes"

    def __init__(self, localId, dataDir, dataRepository):
        super(FileSystemDataset, self).__init__(localId)
        self._dataDir = dataDir
        self._setMetadata()

        phenotypeAssociationSetDir = \
            os.path.join(dataDir, self.phenotypeAssociationSetsDirName)
        for localId in os.listdir(phenotypeAssociationSetDir):
            relativePath = os.path.join(phenotypeAssociationSetDir, localId)
            if os.path.isdir(relativePath):
                # TODO pass in datarepo because for connecting
                # ontology sources
                phenotypeAssociationSet = g2p.PhenotypeAssociationSet(
                    self, localId, relativePath)
                self.addPhenotypeAssociationSet(phenotypeAssociationSet)

        # Variants
        variantSetDir = os.path.join(dataDir, self.variantsDirName)
        for localId in os.listdir(variantSetDir):
            relativePath = os.path.join(variantSetDir, localId)
            if os.path.isdir(relativePath):
                variantSet = variants.HtslibVariantSet(
                    self, localId, relativePath, dataRepository)
                self.addVariantSet(variantSet)
        # Reads
        readGroupSetDir = os.path.join(dataDir, self.readsDirName)
        for filename in os.listdir(readGroupSetDir):
            if fnmatch.fnmatch(filename, '*.bam'):
                localId, _ = os.path.splitext(filename)
                bamPath = os.path.join(readGroupSetDir, filename)
                readGroupSet = reads.HtslibReadGroupSet(
                    self, localId, bamPath, dataRepository)
                self.addReadGroupSet(readGroupSet)

    def _setMetadata(self):
        metadataFileName = '{}.json'.format(self._dataDir)
        if os.path.isfile(metadataFileName):
            with open(metadataFileName) as metadataFile:
                metadata = json.load(metadataFile)
                try:
                    self._description = metadata['description']
                except KeyError as err:
                    raise exceptions.MissingDatasetMetadataException(
                        metadataFileName, str(err))<|MERGE_RESOLUTION|>--- conflicted
+++ resolved
@@ -15,11 +15,8 @@
 import ga4gh.datamodel.variants as variants
 import ga4gh.exceptions as exceptions
 import ga4gh.protocol as protocol
-<<<<<<< HEAD
+from ga4gh import pb
 import ga4gh.datamodel.genotype_phenotype as g2p
-=======
-from ga4gh import pb
->>>>>>> 17821706
 
 
 class Dataset(datamodel.DatamodelObject):
