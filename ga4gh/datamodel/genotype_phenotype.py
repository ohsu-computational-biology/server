--- conflicted
+++ resolved
@@ -7,10 +7,6 @@
 from __future__ import print_function
 from __future__ import unicode_literals
 
-<<<<<<< HEAD
-import urlparse
-=======
->>>>>>> ffc20471
 import rdflib
 
 import ga4gh.datamodel as datamodel
@@ -337,56 +333,6 @@
                "At least one of [feature, environment, phenotype] must be specified")
         filters = []
 
-<<<<<<< HEAD
-        if location and isinstance(location, basestring):
-            filters.append('regex(?location_label, "{}")'.format(location))
-            # TODO check this regex (versus string match)
-        if drug and isinstance(drug, basestring):
-            filters.append('regex(?drug_label, "{}")'.format(drug))
-        if disease and isinstance(disease, basestring):
-            filters.append('regex(?disease_label, "{}")'.format(disease))
-
-        locationClause = ""
-        if isinstance(location, dict):
-            locations = []
-
-            for id_ in location['ids']:
-                locations.append('?location = <{}{}> '.format
-                                 (id_['database'], id_['identifier']))
-            locationClause = "({})".format(" || ".join(locations))
-            filters.append(locationClause)
-            locationClause = "?l  faldo:location ?location .\n"
-
-        if isinstance(drug, dict):
-            drugs = []
-            for id_ in drug['ids']:
-                    drugs.append('?drug = <{}{}> '.format
-                                 (id_['database'], id_['identifier']))
-            drugsClause = "({})".format(" || ".join(drugs))
-
-            filters.append(drugsClause)
-
-        if isinstance(disease, dict):
-            diseases = []
-            for id_ in disease['ids']:
-                    diseases.append('?disease = <{}{}> '.format
-                                    (id_['database'], id_['identifier']))
-            diseasesClause = "({})".format(" || ".join(diseases))
-            filters.append(diseasesClause)
-
-        query_filter = "FILTER ({})".format(' && '.join(filters))
-        query = query.replace("%FILTER%", query_filter)
-        query = query.replace("%LOCATION%", locationClause)
-
-        # TODO this is just static why not put in straight?
-        query = query.replace("%PROPERTIES%", "".join(
-            ["distinct ?s ?location ?location_label ",
-             "?disease ?disease_label ?drug ?drug_label ",
-             "?evidence ?evidence_label"]))
-
-        # TODO why is this commented out?
-        # query += ("LIMIT {} OFFSET {} ".format(pageSize, offset))
-=======
         # Strings
         if feature and isinstance(feature, basestring):
             filters.append('regex(?feature_label, "{}")'.format(feature))
@@ -465,7 +411,6 @@
         # apply filters
         filter = "FILTER ({})".format(' && '.join(filters))
         query = query.replace("#%FILTER%", filter)
->>>>>>> ffc20471
         return query
 
     def _toNamespaceURL(self, term):
@@ -492,59 +437,12 @@
             if namespace in url:
                 return(url.replace(namespace, ''))
 
-<<<<<<< HEAD
-        locationRows = []
-        uniqueLocations = set()
-        for row in rows:
-            if row['p'] == 'http://purl.org/oban/association_has_object':
-                uniqueLocations.add("<%s>" % row['o'])
-
-        for location in uniqueLocations:
-            locationQuery = locationQueryTemplate.replace(
-                "%SUBJECT%", location)
-            results = self._rdfGraph.query(locationQuery)
-            locationRows = [locationRow.asdict() for locationRow in results]
-            for locationRow in locationRows:
-                for k in locationRow:
-                    locationRow[k] = locationRow[k].toPython()
-                locationRow['s'] = location
-
-        annotation = self._flatten(rows)
-        location = self._flatten(locationRows)
-        annotation['location'] = location
-        return annotation
-
-    def _flatten(self, dictList):
-=======
     def _getPrefix(self, url):
->>>>>>> ffc20471
         """
         Given a url return namespace prefix.
         Leverages prefixes already in graph namespace
         Ex.  "http://www.drugbank.ca/drugs/" -> "Drugbank"
         """
-<<<<<<< HEAD
-        # TODO what if 's' is multiply valued?
-        single_dict = {}
-        for row in dictList:
-            obj = {'val': row['o']}
-            if 'label' in row:
-                obj['label'] = row['label']
-
-            if row['p'] in single_dict and \
-               single_dict[row['p']].__class__.__name__ != "list":
-                single_dict[row['p']] = [single_dict[row['p']]]
-
-            if row['p'] in single_dict:
-                single_dict[row['p']].append(obj)
-            else:
-                single_dict[row['p']] = obj
-
-            single_dict['id'] = row['s']
-        return single_dict
-
-    def _toGA4GH(self, annotation):
-=======
         for prefix, namespace in self._rdfGraph.namespaces():
             if namespace.toPython() == url or namespace == url :
                 return prefix
@@ -552,7 +450,6 @@
            "No namespace found for url {}".format(url))
 
     def _getPrefixURL(self, url):
->>>>>>> ffc20471
         """
         Given a url return namespace prefix.
         Leverages prefixes already in graph namespace
