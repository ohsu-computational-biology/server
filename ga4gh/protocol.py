"""
Definitions of the GA4GH protocol types.
"""
from __future__ import division
from __future__ import print_function
from __future__ import unicode_literals

import datetime
import json
import inspect
from sys import modules

import google.protobuf.json_format as json_format
import google.protobuf.message as message
import google.protobuf.struct_pb2 as struct_pb2

import ga4gh.pb as pb

from ga4gh._protocol_version import version  # noqa
from ga4gh.common_pb2 import *  # noqa
from ga4gh.assay_metadata_pb2 import *  # noqa
from ga4gh.metadata_pb2 import *  # noqa
from ga4gh.metadata_service_pb2 import *  # noqa
from ga4gh.read_service_pb2 import *  # noqa
from ga4gh.reads_pb2 import *  # noqa
from ga4gh.reference_service_pb2 import *  # noqa
from ga4gh.references_pb2 import *  # noqa
from ga4gh.variant_service_pb2 import *  # noqa
from ga4gh.variants_pb2 import *  # noqa
from ga4gh.allele_annotations_pb2 import *  # noqa
from ga4gh.allele_annotation_service_pb2 import *  # noqa
from ga4gh.sequence_annotations_pb2 import *  # noqa
from ga4gh.sequence_annotation_service_pb2 import *  # noqa
<<<<<<< HEAD
from ga4gh.bio_metadata_pb2 import *  # noqa
from ga4gh.bio_metadata_service_pb2 import *  # noqa
=======
from ga4gh.genotype_phenotype_pb2 import * # noqa
from ga4gh.genotype_phenotype_service_pb2 import * # noqa
>>>>>>> 660f632a

# A map of response objects to the name of the attribute used to
# store the values returned.
_valueListNameMap = {
    SearchVariantSetsResponse: "variant_sets",  # noqa
    SearchVariantsResponse: "variants",  # noqa
    SearchDatasetsResponse: "datasets",  # noqa
    SearchReferenceSetsResponse: "reference_sets",  # noqa
    SearchReferencesResponse: "references",  # noqa
    SearchReadGroupSetsResponse: "read_group_sets",  # noqa
    SearchReadsResponse: "alignments",  # noqa
    SearchCallSetsResponse: "call_sets",  # noqa
    SearchVariantAnnotationSetsResponse: "variant_annotation_sets",  # noqa
    SearchVariantAnnotationsResponse: "variant_annotations",  # noqa
    SearchFeatureSetsResponse: "feature_sets",  # noqa
    SearchFeaturesResponse: "features",  # noqa
<<<<<<< HEAD
    SearchBioSamplesResponse: "biosamples",  # noqa
    SearchIndividualsResponse: "individuals",  # noqa
=======
    SearchPhenotypeAssociationSetsResponse: "phenotype_association_sets" ,  # noqa
    SearchPhenotypesResponse: "phenotypes", # noqa
    SearchGenotypesResponse: "genotypes", #noqa
    SearchGenotypePhenotypeResponse: "associations", #noqa
>>>>>>> 660f632a
}


def getValueListName(protocolResponseClass):
    """
    Returns the name of the attribute in the specified protocol class
    that is used to hold the values in a search response.
    """
    return _valueListNameMap[protocolResponseClass]


def convertDatetime(t):
    """
    Converts the specified datetime object into its appropriate protocol
    value. This is the number of milliseconds from the epoch.
    """
    epoch = datetime.datetime.utcfromtimestamp(0)
    delta = t - epoch
    millis = delta.total_seconds() * 1000
    return int(millis)


def getValueFromValue(value):
    """
    Extract the currently set field from a Value structure
    """
    if type(value) != struct_pb2.Value:
        raise TypeError("Expected a Value, but got {}".format(type(value)))
    if value.WhichOneof("kind") is None:
        raise AttributeError("Nothing set for {}".format(value))
    return getattr(value, value.WhichOneof("kind"))


def toJson(protoObject, indent=None):
    """
    Serialises a protobuf object as json
    """
    # Using the internal method because this way we can reformat the JSON
    js = json_format._MessageToJsonObject(protoObject, True)
    return json.dumps(js, indent=indent)


def toJsonDict(protoObject):
    """
    Converts a protobuf object to the raw attributes
    i.e. a key/value dictionary
    """
    return json.loads(toJson(protoObject))


def fromJson(json, protoClass):
    """
    Deserialise json into an instance of protobuf class
    """
    return json_format.Parse(json, protoClass())


def validate(json, protoClass):
    """
    Check that json represents data that could be used to make
    a given protobuf class
    """
    try:
        fromJson(json, protoClass)
        # The json conversion automatically validates
        return True
    except Exception:
        return False


class SearchResponseBuilder(object):
    """
    A class to allow sequential building of SearchResponse objects.
    """
    def __init__(self, responseClass, pageSize, maxBufferSize):
        """
        Allocates a new SearchResponseBuilder for the specified
        responseClass, user-requested pageSize and the system mandated
        maxBufferSize (in bytes). The maxBufferSize is an
        approximate limit on the overall length of the serialised
        response.
        """
        self._responseClass = responseClass
        self._pageSize = pageSize
        self._maxBufferSize = maxBufferSize
        self._numElements = 0
        self._nextPageToken = None
        self._protoObject = responseClass()
        self._valueListName = getValueListName(responseClass)
        self._bufferSize = self._protoObject.ByteSize()

    def getPageSize(self):
        """
        Returns the page size for this SearchResponseBuilder. This is the
        user-requested maximum size for the number of elements in the
        value list.
        """
        return self._pageSize

    def getMaxBufferSize(self):
        """
        Returns the maximum internal buffer size for responses, which
        corresponds to total length (in bytes) of the serialised protobuf
        objects. This will always be less than the size of JSON output.
        """
        return self._maxBufferSize

    def getNextPageToken(self):
        """
        Returns the value of the nextPageToken for this
        SearchResponseBuilder.
        """
        return self._nextPageToken

    def setNextPageToken(self, nextPageToken):
        """
        Sets the nextPageToken to the specified value.
        """
        self._nextPageToken = nextPageToken

    def addValue(self, protocolElement):
        """
        Appends the specified protocolElement to the value list for this
        response.
        """
        self._numElements += 1
        self._bufferSize += protocolElement.ByteSize()
        attr = getattr(self._protoObject, self._valueListName)
        obj = attr.add()
        obj.CopyFrom(protocolElement)

    def isFull(self):
        """
        Returns True if the response buffer is full, and False otherwise.
        The buffer is full if either (1) the number of items in the value
        list is >= pageSize or (2) the total length of the serialised
        elements in the page is >= maxBufferSize.

        If page_size or max_response_length were not set in the request
        then they're not checked.
        """
        return (
            (self._pageSize > 0 and self._numElements >= self._pageSize) or
            (self._bufferSize >= self._maxBufferSize)
        )

    def getSerializedResponse(self):
        """
        Returns a string version of the SearchResponse that has
        been built by this SearchResponseBuilder.
        """
        self._protoObject.next_page_token = pb.string(self._nextPageToken)
        s = toJson(self._protoObject)
        return s


def getProtocolClasses(superclass=message.Message):
    """
    Returns all the protocol classes that are subclasses of the
    specified superclass. Only 'leaf' classes are returned,
    corresponding directly to the classes defined in the protocol.
    """
    # We keep a manual list of the superclasses that we define here
    # so we can filter them out when we're getting the protocol
    # classes.
    superclasses = set([message.Message])
    thisModule = modules[__name__]
    subclasses = []
    for name, class_ in inspect.getmembers(thisModule):
        if ((inspect.isclass(class_) and
                issubclass(class_, superclass) and
                class_ not in superclasses)):
            subclasses.append(class_)
    return subclasses


postMethods = \
    [('/callsets/search',
      SearchCallSetsRequest,  # noqa
      SearchCallSetsResponse),  # noqa
     ('/datasets/search',
      SearchDatasetsRequest,  # noqa
      SearchDatasetsResponse),  # noqa
     ('/readgroupsets/search',
      SearchReadGroupSetsRequest,  # noqa
      SearchReadGroupSetsResponse),  # noqa
     ('/reads/search',
      SearchReadsRequest,  # noqa
      SearchReadsResponse),  # noqa
     ('/references/search',
      SearchReferencesRequest,  # noqa
      SearchReferencesResponse),  # noqa
     ('/referencesets/search',
      SearchReferenceSetsRequest,  # noqa
      SearchReferenceSetsResponse),  # noqa
     ('/variants/search',
      SearchVariantsRequest,  # noqa
      SearchVariantsResponse),  # noqa
     ('/datasets/search',
      SearchDatasetsRequest,  # noqa
      SearchDatasetsResponse),  # noqa
     ('/callsets/search',
      SearchCallSetsRequest,  # noqa
      SearchCallSetsResponse),  # noqa
     ('/featuresets/search',
      SearchFeatureSetsRequest,  # noqa
      SearchFeatureSetsResponse),  # noqa
     ('/features/search',
      SearchFeaturesRequest,  # noqa
      SearchFeaturesResponse),  # noqa
     ('/variantsets/search',
      SearchVariantSetsRequest,  # noqa
      SearchVariantSetsResponse),  # noqa
     ('/variantannotations/search',
      SearchVariantAnnotationsRequest,  # noqa
      SearchVariantAnnotationSetsResponse),  # noqa
     ('/variantannotationsets/search',
      SearchVariantAnnotationSetsRequest,  # noqa
      SearchVariantAnnotationSetsResponse)]  # noqa<|MERGE_RESOLUTION|>--- conflicted
+++ resolved
@@ -31,13 +31,10 @@
 from ga4gh.allele_annotation_service_pb2 import *  # noqa
 from ga4gh.sequence_annotations_pb2 import *  # noqa
 from ga4gh.sequence_annotation_service_pb2 import *  # noqa
-<<<<<<< HEAD
 from ga4gh.bio_metadata_pb2 import *  # noqa
 from ga4gh.bio_metadata_service_pb2 import *  # noqa
-=======
 from ga4gh.genotype_phenotype_pb2 import * # noqa
 from ga4gh.genotype_phenotype_service_pb2 import * # noqa
->>>>>>> 660f632a
 
 # A map of response objects to the name of the attribute used to
 # store the values returned.
@@ -54,15 +51,12 @@
     SearchVariantAnnotationsResponse: "variant_annotations",  # noqa
     SearchFeatureSetsResponse: "feature_sets",  # noqa
     SearchFeaturesResponse: "features",  # noqa
-<<<<<<< HEAD
     SearchBioSamplesResponse: "biosamples",  # noqa
     SearchIndividualsResponse: "individuals",  # noqa
-=======
     SearchPhenotypeAssociationSetsResponse: "phenotype_association_sets" ,  # noqa
     SearchPhenotypesResponse: "phenotypes", # noqa
     SearchGenotypesResponse: "genotypes", #noqa
     SearchGenotypePhenotypeResponse: "associations", #noqa
->>>>>>> 660f632a
 }
 
 
