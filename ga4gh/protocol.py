"""
Definitions of the GA4GH protocol types.
"""
from __future__ import division
from __future__ import print_function
from __future__ import unicode_literals

import datetime
import json
import inspect
from sys import modules

import google.protobuf.json_format as json_format
import google.protobuf.message as message
import google.protobuf.struct_pb2 as struct_pb2

import ga4gh.pb as pb

from ga4gh._protocol_version import version  # noqa
from ga4gh.common_pb2 import *  # noqa
from ga4gh.assay_metadata_pb2 import *  # noqa
from ga4gh.metadata_pb2 import *  # noqa
from ga4gh.metadata_service_pb2 import *  # noqa
from ga4gh.read_service_pb2 import *  # noqa
from ga4gh.reads_pb2 import *  # noqa
from ga4gh.reference_service_pb2 import *  # noqa
from ga4gh.references_pb2 import *  # noqa
from ga4gh.variant_service_pb2 import *  # noqa
from ga4gh.variants_pb2 import *  # noqa
from ga4gh.allele_annotations_pb2 import *  # noqa
from ga4gh.allele_annotation_service_pb2 import *  # noqa
from ga4gh.sequence_annotations_pb2 import *  # noqa
from ga4gh.sequence_annotation_service_pb2 import *  # noqa
from ga4gh.bio_metadata_pb2 import *  # noqa
from ga4gh.bio_metadata_service_pb2 import *  # noqa
<<<<<<< HEAD
from ga4gh.genotype_phenotype_pb2 import *  # noqa
from ga4gh.genotype_phenotype_service_pb2 import *  # noqa
=======
from ga4gh.rna_quantification_pb2 import *  # noqa
from ga4gh.rna_quantification_service_pb2 import *  # noqa

>>>>>>> 92154067

# A map of response objects to the name of the attribute used to
# store the values returned.
_valueListNameMap = {
    SearchVariantSetsResponse: "variant_sets",  # noqa
    SearchVariantsResponse: "variants",  # noqa
    SearchDatasetsResponse: "datasets",  # noqa
    SearchReferenceSetsResponse: "reference_sets",  # noqa
    SearchReferencesResponse: "references",  # noqa
    SearchReadGroupSetsResponse: "read_group_sets",  # noqa
    SearchReadsResponse: "alignments",  # noqa
    SearchCallSetsResponse: "call_sets",  # noqa
    SearchVariantAnnotationSetsResponse: "variant_annotation_sets",  # noqa
    SearchVariantAnnotationsResponse: "variant_annotations",  # noqa
    SearchFeatureSetsResponse: "feature_sets",  # noqa
    SearchFeaturesResponse: "features",  # noqa
    SearchBioSamplesResponse: "biosamples",  # noqa
    SearchIndividualsResponse: "individuals",  # noqa
<<<<<<< HEAD
    SearchPhenotypeAssociationSetsResponse: "phenotype_association_sets",  # noqa
    SearchPhenotypesResponse: "phenotypes",  # noqa
    SearchGenotypePhenotypeResponse: "associations"  # noqa
=======
    SearchRnaQuantificationSetsResponse: "rna_quantification_sets",  # noqa
    SearchRnaQuantificationsResponse: "rna_quantifications",  # noqa
    SearchExpressionLevelsResponse: "expression_levels",  # noqa
>>>>>>> 92154067
}


def getValueListName(protocolResponseClass):
    """
    Returns the name of the attribute in the specified protocol class
    that is used to hold the values in a search response.
    """
    return _valueListNameMap[protocolResponseClass]


def convertDatetime(t):
    """
    Converts the specified datetime object into its appropriate protocol
    value. This is the number of milliseconds from the epoch.
    """
    epoch = datetime.datetime.utcfromtimestamp(0)
    delta = t - epoch
    millis = delta.total_seconds() * 1000
    return int(millis)


def getValueFromValue(value):
    """
    Extract the currently set field from a Value structure
    """
    if type(value) != struct_pb2.Value:
        raise TypeError("Expected a Value, but got {}".format(type(value)))
    if value.WhichOneof("kind") is None:
        raise AttributeError("Nothing set for {}".format(value))
    return getattr(value, value.WhichOneof("kind"))


def toJson(protoObject, indent=None):
    """
    Serialises a protobuf object as json
    """
    # Using the internal method because this way we can reformat the JSON
    js = json_format._MessageToJsonObject(protoObject, True)
    return json.dumps(js, indent=indent)


def toJsonDict(protoObject):
    """
    Converts a protobuf object to the raw attributes
    i.e. a key/value dictionary
    """
    return json.loads(toJson(protoObject))


def fromJson(json, protoClass):
    """
    Deserialise json into an instance of protobuf class
    """
    return json_format.Parse(json, protoClass())


def validate(json, protoClass):
    """
    Check that json represents data that could be used to make
    a given protobuf class
    """
    try:
        fromJson(json, protoClass)
        # The json conversion automatically validates
        return True
    except Exception:
        return False


class SearchResponseBuilder(object):
    """
    A class to allow sequential building of SearchResponse objects.
    """
    def __init__(self, responseClass, pageSize, maxBufferSize):
        """
        Allocates a new SearchResponseBuilder for the specified
        responseClass, user-requested pageSize and the system mandated
        maxBufferSize (in bytes). The maxBufferSize is an
        approximate limit on the overall length of the serialised
        response.
        """
        self._responseClass = responseClass
        self._pageSize = pageSize
        self._maxBufferSize = maxBufferSize
        self._numElements = 0
        self._nextPageToken = None
        self._protoObject = responseClass()
        self._valueListName = getValueListName(responseClass)
        self._bufferSize = self._protoObject.ByteSize()

    def getPageSize(self):
        """
        Returns the page size for this SearchResponseBuilder. This is the
        user-requested maximum size for the number of elements in the
        value list.
        """
        return self._pageSize

    def getMaxBufferSize(self):
        """
        Returns the maximum internal buffer size for responses, which
        corresponds to total length (in bytes) of the serialised protobuf
        objects. This will always be less than the size of JSON output.
        """
        return self._maxBufferSize

    def getNextPageToken(self):
        """
        Returns the value of the nextPageToken for this
        SearchResponseBuilder.
        """
        return self._nextPageToken

    def setNextPageToken(self, nextPageToken):
        """
        Sets the nextPageToken to the specified value.
        """
        self._nextPageToken = nextPageToken

    def addValue(self, protocolElement):
        """
        Appends the specified protocolElement to the value list for this
        response.
        """
        self._numElements += 1
        self._bufferSize += protocolElement.ByteSize()
        attr = getattr(self._protoObject, self._valueListName)
        obj = attr.add()
        obj.CopyFrom(protocolElement)

    def isFull(self):
        """
        Returns True if the response buffer is full, and False otherwise.
        The buffer is full if either (1) the number of items in the value
        list is >= pageSize or (2) the total length of the serialised
        elements in the page is >= maxBufferSize.

        If page_size or max_response_length were not set in the request
        then they're not checked.
        """
        return (
            (self._pageSize > 0 and self._numElements >= self._pageSize) or
            (self._bufferSize >= self._maxBufferSize)
        )

    def getSerializedResponse(self):
        """
        Returns a string version of the SearchResponse that has
        been built by this SearchResponseBuilder.
        """
        self._protoObject.next_page_token = pb.string(self._nextPageToken)
        s = toJson(self._protoObject)
        return s


def getProtocolClasses(superclass=message.Message):
    """
    Returns all the protocol classes that are subclasses of the
    specified superclass. Only 'leaf' classes are returned,
    corresponding directly to the classes defined in the protocol.
    """
    # We keep a manual list of the superclasses that we define here
    # so we can filter them out when we're getting the protocol
    # classes.
    superclasses = set([message.Message])
    thisModule = modules[__name__]
    subclasses = []
    for name, class_ in inspect.getmembers(thisModule):
        if ((inspect.isclass(class_) and
                issubclass(class_, superclass) and
                class_ not in superclasses)):
            subclasses.append(class_)
    return subclasses


postMethods = \
    [('/callsets/search',
      SearchCallSetsRequest,  # noqa
      SearchCallSetsResponse),  # noqa
     ('/datasets/search',
      SearchDatasetsRequest,  # noqa
      SearchDatasetsResponse),  # noqa
     ('/readgroupsets/search',
      SearchReadGroupSetsRequest,  # noqa
      SearchReadGroupSetsResponse),  # noqa
     ('/reads/search',
      SearchReadsRequest,  # noqa
      SearchReadsResponse),  # noqa
     ('/references/search',
      SearchReferencesRequest,  # noqa
      SearchReferencesResponse),  # noqa
     ('/referencesets/search',
      SearchReferenceSetsRequest,  # noqa
      SearchReferenceSetsResponse),  # noqa
     ('/variants/search',
      SearchVariantsRequest,  # noqa
      SearchVariantsResponse),  # noqa
     ('/datasets/search',
      SearchDatasetsRequest,  # noqa
      SearchDatasetsResponse),  # noqa
     ('/callsets/search',
      SearchCallSetsRequest,  # noqa
      SearchCallSetsResponse),  # noqa
     ('/featuresets/search',
      SearchFeatureSetsRequest,  # noqa
      SearchFeatureSetsResponse),  # noqa
     ('/features/search',
      SearchFeaturesRequest,  # noqa
      SearchFeaturesResponse),  # noqa
     ('/variantsets/search',
      SearchVariantSetsRequest,  # noqa
      SearchVariantSetsResponse),  # noqa
     ('/variantannotations/search',
      SearchVariantAnnotationsRequest,  # noqa
      SearchVariantAnnotationSetsResponse),  # noqa
     ('/variantannotationsets/search',
      SearchVariantAnnotationSetsRequest,  # noqa
      SearchVariantAnnotationSetsResponse),  # noqa
     ('/rnaquantificationsets/search',
      SearchRnaQuantificationSetsRequest,  # noqa
      SearchRnaQuantificationSetsResponse),  # noqa
     ('/rnaquantifications/search',
      SearchRnaQuantificationsRequest,  # noqa
      SearchRnaQuantificationsResponse),  # noqa
     ('/expressionlevels/search',
      SearchExpressionLevelsRequest,  # noqa
      SearchExpressionLevelsResponse)]  # noqa<|MERGE_RESOLUTION|>--- conflicted
+++ resolved
@@ -33,14 +33,11 @@
 from ga4gh.sequence_annotation_service_pb2 import *  # noqa
 from ga4gh.bio_metadata_pb2 import *  # noqa
 from ga4gh.bio_metadata_service_pb2 import *  # noqa
-<<<<<<< HEAD
 from ga4gh.genotype_phenotype_pb2 import *  # noqa
 from ga4gh.genotype_phenotype_service_pb2 import *  # noqa
-=======
 from ga4gh.rna_quantification_pb2 import *  # noqa
 from ga4gh.rna_quantification_service_pb2 import *  # noqa
 
->>>>>>> 92154067
 
 # A map of response objects to the name of the attribute used to
 # store the values returned.
@@ -59,15 +56,12 @@
     SearchFeaturesResponse: "features",  # noqa
     SearchBioSamplesResponse: "biosamples",  # noqa
     SearchIndividualsResponse: "individuals",  # noqa
-<<<<<<< HEAD
     SearchPhenotypeAssociationSetsResponse: "phenotype_association_sets",  # noqa
     SearchPhenotypesResponse: "phenotypes",  # noqa
-    SearchGenotypePhenotypeResponse: "associations"  # noqa
-=======
+    SearchGenotypePhenotypeResponse: "associations",  # noqa
     SearchRnaQuantificationSetsResponse: "rna_quantification_sets",  # noqa
     SearchRnaQuantificationsResponse: "rna_quantifications",  # noqa
     SearchExpressionLevelsResponse: "expression_levels",  # noqa
->>>>>>> 92154067
 }
 
 
