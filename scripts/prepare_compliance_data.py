"""
A script that takes the compliance dataset (the released version
of which is at https://github.com/ga4gh/compliance/tree/master/test-data)
and turns it into a directory bundle of binary and JSON files suitable
for use by the reference server.
"""
from __future__ import division
from __future__ import print_function
from __future__ import unicode_literals

import argparse
import os
import shutil
import glob
import pysam
import utils
<<<<<<< HEAD
import generate_gff3_db


class ComplianceDataMunger(object):
    def __init__(self, inputDirectory, outputDirectory):
        """
        Converts human readable dataset from compliance repository,
        and translates it into a reference-server readable filesystem
        with binary files.
        :param inputDirectory: location of
            the human readable compliance dataset
        :param outputDirectory: location of
            the file hierarchy suitable for deploying on the reference server
        """
        self.inputDirectory = inputDirectory
        self.outputDirectory = outputDirectory
=======
import tempfile
import zipfile


class ComplianceDataMunger(object):
    def __init__(self, args):
        self.tempdir = None
        self.inputDirectory = args.inputDirectory
        self.outputDirectory = args.outputDirectory
        # If no input directory is specified download from GitHub
        if args.inputDirectory is None:
            utils.log("Downloading test data...")
            self.tempdir = tempfile.mkdtemp()
            assert(os.path.exists(self.tempdir))
            url = "https://github.com/ga4gh/compliance/archive/master.zip"
            filePath = os.path.join(self.tempdir, 'compliance-master.zip')
            downloader = utils.HttpFileDownloader(url, filePath)
            downloader.download()
            utils.log("Extracting test data...")
            with zipfile.ZipFile(filePath, "r") as z:
                z.extractall(self.tempdir)
            self.inputDirectory = os.path.join(
                self.tempdir, 'compliance-master', 'test-data')
>>>>>>> e787eabb

        # get all the reference files (they'll be the ones with .fa extension)
        self.referenceFiles = map(
            os.path.basename, glob.glob(
                os.path.join(self.inputDirectory, "*.fa")))

        self.refsetsDirectory = os.path.join(
            self.outputDirectory, "referenceSets")
        self.hg37Directory = os.path.join(self.refsetsDirectory, "hg37")

        # datasets
        self.datasetsDirectory = os.path.join(self.outputDirectory, "datasets")

        readFiles = map(os.path.basename, glob.glob(
            os.path.join(self.inputDirectory, "*.sam")))
        variantFiles = map(os.path.basename, glob.glob(
            os.path.join(self.inputDirectory, "*.vcf")))
        sequenceAnnotationFiles = map(os.path.basename, glob.glob(
            os.path.join(self.inputDirectory, "*.gff3")))

        self.datasets = [d for d in set(
            [p.split('_')[0] for p in (readFiles +
                                       variantFiles +
                                       sequenceAnnotationFiles)])]
        self.datasetDirs = [os.path.join(
            self.outputDirectory, ds) for ds in self.datasets]

        # Create maps of arrays of files based on dataset.
        self.datasetReads = dict()
        self.datasetVariants = dict()
        self.datasetSequenceAnnotations = dict()

        for ds in self.datasets:
            self.datasetReads[ds] = [r for r in readFiles if r.startswith(ds)]
            self.datasetSequenceAnnotations[ds] = [sa for sa in (
                sequenceAnnotationFiles) if sa.startswith(ds)]

            # Variants themselves are split into groups,
            # based on second part of the _ split:
            self.datasetVariants[ds] = dict()
            # only those variants inside this dataset
            dsvlist = [v for v in variantFiles if v.startswith(ds)]
            # create nested dictionary based on group belonging
            for dsv in dsvlist:
                dsvGroup = dsv.split('_')[1]
                self.datasetVariants[ds][dsvGroup] = \
                    self.datasetVariants[ds].get(dsvGroup, []) + [dsv]

    def run(self):
        if not os.path.exists(self.outputDirectory):
            os.makedirs(self.outputDirectory)

        # Export sequence ontologies
        print("Exporting ontologies...", file=sys.stderr)
        ontologiesDir = os.path.join(self.outputDirectory, "ontologies")
        sequenceOntologyDir = os.path.join(ontologiesDir, "sequence_ontology")
        os.makedirs(sequenceOntologyDir)
        shutil.copy(os.path.join(self.inputDirectory, "sequence_ontology.txt"),
                    os.path.join(sequenceOntologyDir, "sequence_ontology.txt"))

        # Clean out, make and re-populate references directory
        # For now, assume a single, statically-named referenceSet
        utils.log("Converting references...")
        shutil.rmtree(self.refsetsDirectory, ignore_errors=True)
        os.makedirs(self.refsetsDirectory)
        shutil.copy(
            os.path.join(self.inputDirectory, "referenceset_hg37.json"),
            os.path.join(self.refsetsDirectory, "hg37.json"))

        os.makedirs(self.hg37Directory)
        for refFile in self.referenceFiles:
            refBase = os.path.splitext(refFile)[0]
            destFastaFilename = os.path.join(
                self.hg37Directory, refBase) + ".fa"
            shutil.copy(os.path.join(self.inputDirectory, refBase) + ".fa",
                        destFastaFilename)
            pysam.tabix_compress(destFastaFilename, destFastaFilename + ".gz")
            refFasta = pysam.FastaFile(destFastaFilename + ".gz")
            refFasta.close()
            os.remove(destFastaFilename)
            shutil.copy(
                os.path.join(self.inputDirectory, refBase) + ".json",
                os.path.join(self.hg37Directory, refBase) + ".json")

        # Clean out, make and repopulate dataset directories
        shutil.rmtree(self.datasetsDirectory, ignore_errors=True)
        os.makedirs(self.datasetsDirectory)

        for ds in self.datasets:
            dsdir = os.path.join(self.datasetsDirectory, ds)
            os.makedirs(dsdir)

            # Reads
            utils.log("Converting reads...")
            dsReadsdir = os.path.join(dsdir, "reads")
            os.makedirs(dsReadsdir)
            for readFile in self.datasetReads[ds]:
                destFile = os.path.join(
                    dsReadsdir,
                    readFile.split('_')[1].split('.')[0]) + ".bam"
                readSrc = pysam.AlignmentFile(
                    os.path.join(self.inputDirectory, readFile), "r")
                readDest = pysam.AlignmentFile(
                    destFile, "wb", header=readSrc.header)
                destFilePath = readDest.filename

                for readData in readSrc:
                    readDest.write(readData)
                readDest.close()
                readSrc.close()
                pysam.index(destFilePath)

            # Variants
            utils.log("Converting variants...")
            dsVariantsdir = os.path.join(dsdir, "variants")
            os.makedirs(dsVariantsdir)
            for vgroup in self.datasetVariants[ds].keys():
                vgroupdir = os.path.join(dsVariantsdir, vgroup)
                os.makedirs(vgroupdir)
                for variantFile in self.datasetVariants[ds][vgroup]:
                    destFile = os.path.join(
                        vgroupdir, variantFile.split('_')[2])
                    shutil.copy(
                        os.path.join(
                            self.inputDirectory, variantFile), destFile)
                    # Pysam's tabix_index automatically compresses the file
                    # in place, creates a tabix index.
                    pysam.tabix_index(destFile, preset="vcf")

<<<<<<< HEAD
            # Sequence Annotations
            print("Converting sequence annotations...", file=sys.stderr)
            dsSeqAnndir = os.path.join(dsdir, "sequenceAnnotations")
            os.makedirs(dsSeqAnndir)
            for seqAnnFile in self.datasetSequenceAnnotations[ds]:
                seqAnnDest = os.path.join(
                    dsSeqAnndir,
                    seqAnnFile.split('_')[1].split('.')[0]) + ".db"
                seqAnnSrc = os.path.join(self.inputDirectory, seqAnnFile)
                dbgen = generate_gff3_db.Gff32Db(seqAnnSrc, seqAnnDest)
                dbgen.run()

        print("done converting compliance data.", file=sys.stderr)
=======
        ontologiesDir = os.path.join(self.outputDirectory, "ontologies")
        sequenceOntologyDir = os.path.join(ontologiesDir, "sequence_ontology")
        os.makedirs(sequenceOntologyDir)
        shutil.copy(os.path.join(self.inputDirectory, "sequence_ontology.txt"),
                    os.path.join(sequenceOntologyDir, "sequence_ontology.txt"))

    def cleanup(self):
        if self.tempdir is not None:
            shutil.rmtree(self.tempdir)
        utils.log("Done converting compliance data.")
>>>>>>> e787eabb


@utils.Timed()
def main():
    parser = argparse.ArgumentParser(
        description="Script to generate data bundle from a locally stored "
        "(and possibly locally edited) version of the compliance dataset.")
    parser.add_argument(
        "--outputDirectory", "-o", default="ga4gh-compliance-data",
        help="The directory to output the server-ready data bundle to.")
    parser.add_argument(
        "--inputDirectory", "-i",
        help="Path to local directory containing compliance dataset. "
        "If no directory is provided this script will attempt to "
        "download the compliance test-data from github",
        default=None)
    parser.add_argument('--verbose', '-v', action='count', default=0)
    args = parser.parse_args()
<<<<<<< HEAD
    cdm = ComplianceDataMunger(args.inputDirectory, args.outputDirectory)
    cdm.run()
=======
    try:
        cdm = ComplianceDataMunger(args)
        cdm.run()
    finally:
        cdm.cleanup()
>>>>>>> e787eabb

if __name__ == "__main__":
    main()<|MERGE_RESOLUTION|>--- conflicted
+++ resolved
@@ -14,8 +14,10 @@
 import glob
 import pysam
 import utils
-<<<<<<< HEAD
+import sys
 import generate_gff3_db
+import tempfile
+import zipfile
 
 
 class ComplianceDataMunger(object):
@@ -31,18 +33,10 @@
         """
         self.inputDirectory = inputDirectory
         self.outputDirectory = outputDirectory
-=======
-import tempfile
-import zipfile
-
-
-class ComplianceDataMunger(object):
-    def __init__(self, args):
         self.tempdir = None
-        self.inputDirectory = args.inputDirectory
-        self.outputDirectory = args.outputDirectory
+
         # If no input directory is specified download from GitHub
-        if args.inputDirectory is None:
+        if inputDirectory is None:
             utils.log("Downloading test data...")
             self.tempdir = tempfile.mkdtemp()
             assert(os.path.exists(self.tempdir))
@@ -55,7 +49,6 @@
                 z.extractall(self.tempdir)
             self.inputDirectory = os.path.join(
                 self.tempdir, 'compliance-master', 'test-data')
->>>>>>> e787eabb
 
         # get all the reference files (they'll be the ones with .fa extension)
         self.referenceFiles = map(
@@ -185,7 +178,6 @@
                     # in place, creates a tabix index.
                     pysam.tabix_index(destFile, preset="vcf")
 
-<<<<<<< HEAD
             # Sequence Annotations
             print("Converting sequence annotations...", file=sys.stderr)
             dsSeqAnndir = os.path.join(dsdir, "sequenceAnnotations")
@@ -199,18 +191,11 @@
                 dbgen.run()
 
         print("done converting compliance data.", file=sys.stderr)
-=======
-        ontologiesDir = os.path.join(self.outputDirectory, "ontologies")
-        sequenceOntologyDir = os.path.join(ontologiesDir, "sequence_ontology")
-        os.makedirs(sequenceOntologyDir)
-        shutil.copy(os.path.join(self.inputDirectory, "sequence_ontology.txt"),
-                    os.path.join(sequenceOntologyDir, "sequence_ontology.txt"))
 
     def cleanup(self):
         if self.tempdir is not None:
             shutil.rmtree(self.tempdir)
         utils.log("Done converting compliance data.")
->>>>>>> e787eabb
 
 
 @utils.Timed()
@@ -229,16 +214,11 @@
         default=None)
     parser.add_argument('--verbose', '-v', action='count', default=0)
     args = parser.parse_args()
-<<<<<<< HEAD
-    cdm = ComplianceDataMunger(args.inputDirectory, args.outputDirectory)
-    cdm.run()
-=======
     try:
-        cdm = ComplianceDataMunger(args)
+        cdm = ComplianceDataMunger(args.inputDirectory, args.outputDirectory)
         cdm.run()
     finally:
         cdm.cleanup()
->>>>>>> e787eabb
 
 if __name__ == "__main__":
     main()